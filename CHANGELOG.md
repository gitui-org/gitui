--- conflicted
+++ resolved
@@ -7,15 +7,9 @@
 
 ## Unreleased
 
-<<<<<<< HEAD
-## [0.15.0] - 2021-04-13
-
-### Fixed
-- Fixed remote checkout error when a local branch exists ([#632](https://github.com/extrawurst/gitui/issues/632))
-=======
 ### Fixed
 - fetch crashed when no upstream of branch is set ([#637](https://github.com/extrawurst/gitui/issues/637))
->>>>>>> b1e7b138
+- fixed remote checkout error when a local branch exists ([#632](https://github.com/extrawurst/gitui/issues/632))
 
 ## [0.14.0] - 2020-04-11
 
