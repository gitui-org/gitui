--- conflicted
+++ resolved
@@ -61,13 +61,9 @@
     ///
     OpenExternalEditor(Option<String>),
     ///
-<<<<<<< HEAD
-    Push(String),
+    Push(String, bool),
     ///
     FilterLog(String),
-=======
-    Push(String, bool),
->>>>>>> 06622008
 }
 
 ///
