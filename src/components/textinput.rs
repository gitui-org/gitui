--- conflicted
+++ resolved
@@ -342,17 +342,13 @@
             if let Event::Key(e) = ev {
                 if e == self.key_config.exit_popup {
                     self.hide();
-<<<<<<< HEAD
-                    return Ok(true);
+                    return Ok(EventState::Consumed);
                 } else if e == self.key_config.enter
                     && self.input_type == InputType::Multiline
                 {
                     self.msg.insert(self.cursor_position, '\n');
                     self.incr_cursor();
                     return Ok(true);
-=======
-                    return Ok(EventState::Consumed);
->>>>>>> 57e02202
                 }
 
                 let is_ctrl =
