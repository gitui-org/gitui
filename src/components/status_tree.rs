use super::{
	utils::{
		filetree::{FileTreeItem, FileTreeItemKind},
		statustree::{MoveSelection, StatusTree},
	},
	CommandBlocking, DrawableComponent,
};
use crate::{
	app::Environment,
	components::{CommandInfo, Component, EventState},
	keys::{key_match, SharedKeyConfig},
	popups::{BlameFileOpen, BlameRequest, FileRevOpen},
	queue::{InternalEvent, NeedsUpdate, Queue, StackablePopupOpen},
	strings::{self, order},
	ui::{self, style::SharedTheme},
};
use anyhow::Result;
use asyncgit::{hash, sync::CommitId, StatusItem, StatusItemType};
use crossterm::event::Event;
use ratatui::{layout::Rect, text::Span, Frame};
use std::{borrow::Cow, cell::Cell, path::Path};

//TODO: use new `filetreelist` crate

///
#[allow(clippy::struct_excessive_bools)]
pub struct StatusTreeComponent {
	title: String,
	tree: StatusTree,
	pending: bool,
	current_hash: u64,
	focused: bool,
	show_selection: bool,
	queue: Queue,
	theme: SharedTheme,
	key_config: SharedKeyConfig,
	scroll_top: Cell<usize>,
	visible: bool,
	revision: Option<CommitId>,
}

impl StatusTreeComponent {
	///
	pub fn new(env: &Environment, title: &str, focus: bool) -> Self {
		Self {
			title: title.to_string(),
			tree: StatusTree::default(),
			current_hash: 0,
			focused: focus,
			show_selection: focus,
			queue: env.queue.clone(),
			theme: env.theme.clone(),
			key_config: env.key_config.clone(),
			scroll_top: Cell::new(0),
			pending: true,
			visible: false,
			revision: None,
		}
	}

	pub fn set_commit(&mut self, revision: Option<CommitId>) {
		self.revision = revision;
	}

	///
	pub fn update(&mut self, list: &[StatusItem]) -> Result<()> {
		self.pending = false;

		let new_hash = hash(list);
		if self.current_hash != new_hash {
			self.tree.update(list)?;
			self.current_hash = new_hash;
		}

		Ok(())
	}

	///
	pub fn selection(&self) -> Option<FileTreeItem> {
		self.tree.selected_item()
	}

	///
	pub fn selection_file(&self) -> Option<StatusItem> {
		self.tree.selected_item().and_then(|f| {
			if let FileTreeItemKind::File(f) = f.kind {
				Some(f)
			} else {
				None
			}
		})
	}

	///
	pub fn show_selection(&mut self, show: bool) {
		self.show_selection = show;
	}

	/// returns true if list is empty
	pub fn is_empty(&self) -> bool {
		self.tree.is_empty()
	}

	///
	pub const fn file_count(&self) -> usize {
		self.tree.tree.file_count()
	}

	///
	pub fn set_title(&mut self, title: String) {
		self.title = title;
	}

	///
	pub fn clear(&mut self) -> Result<()> {
		self.current_hash = 0;
		self.pending = true;
		self.tree.update(&[])
	}

	///
	pub fn is_file_selected(&self) -> bool {
		self.tree.selected_item().is_some_and(|item| {
			match item.kind {
				FileTreeItemKind::File(_) => true,
				FileTreeItemKind::Path(..) => false,
			}
		})
	}

	fn move_selection(&mut self, dir: MoveSelection) -> bool {
		let changed = self.tree.move_selection(dir);

		if changed {
			self.queue.push(InternalEvent::Update(NeedsUpdate::DIFF));
		}

		changed
	}

	const fn item_status_char(item_type: StatusItemType) -> char {
		match item_type {
			StatusItemType::Modified => 'M',
			StatusItemType::New => '+',
			StatusItemType::Deleted => '-',
			StatusItemType::Renamed => 'R',
			StatusItemType::Typechange => ' ',
			StatusItemType::Conflicted => '!',
		}
	}

	fn item_to_text<'b>(
		string: &str,
		indent: usize,
		visible: bool,
		file_item_kind: &FileTreeItemKind,
		width: u16,
		selected: bool,
		theme: &'b SharedTheme,
	) -> Option<Span<'b>> {
		let indent_str = if indent == 0 {
			String::new()
		} else {
			format!("{:w$}", " ", w = indent * 2)
		};

		if !visible {
			return None;
		}

		match file_item_kind {
			FileTreeItemKind::File(status_item) => {
				let status_char =
					Self::item_status_char(status_item.status);
				let file = Path::new(&status_item.path)
					.file_name()
					.and_then(std::ffi::OsStr::to_str)
					.expect("invalid path.");

				let txt = if selected {
					format!(
						"{} {}{:w$}",
						status_char,
						indent_str,
						file,
						w = width as usize
					)
				} else {
					format!("{status_char} {indent_str}{file}")
				};

				Some(Span::styled(
					Cow::from(txt),
					theme.item(status_item.status, selected),
				))
			}

			FileTreeItemKind::Path(path_collapsed) => {
				let collapse_char =
					if path_collapsed.0 { '▸' } else { '▾' };

				let txt = if selected {
					format!(
						"  {}{}{:w$}",
						indent_str,
						collapse_char,
						string,
						w = width as usize
					)
				} else {
					format!("  {indent_str}{collapse_char}{string}",)
				};

				Some(Span::styled(
					Cow::from(txt),
					theme.text(true, selected),
				))
			}
		}
	}

	/// Returns a `Vec<TextDrawInfo>` which is used to draw the `FileTreeComponent` correctly,
	/// allowing folders to be folded up if they are alone in their directory
	fn build_vec_text_draw_info_for_drawing(
		&self,
	) -> (Vec<TextDrawInfo<'_>>, usize, usize) {
		let mut should_skip_over: usize = 0;
		let mut selection_offset: usize = 0;
		let mut selection_offset_visible: usize = 0;
		let mut vec_draw_text_info: Vec<TextDrawInfo> = vec![];
		let tree_items = self.tree.tree.items();

		for (index, item) in tree_items.iter().enumerate() {
			if should_skip_over > 0 {
				should_skip_over -= 1;
				continue;
			}

			let index_above_select =
				index < self.tree.selection.unwrap_or(0);

			if !item.info.visible && index_above_select {
				selection_offset_visible += 1;
			}

			vec_draw_text_info.push(TextDrawInfo {
				name: item.info.path.clone(),
				indent: item.info.indent,
				visible: item.info.visible,
				item_kind: &item.kind,
			});

			let mut idx_temp = index;

			while idx_temp < tree_items.len().saturating_sub(2)
				&& tree_items[idx_temp].info.indent
					< tree_items[idx_temp + 1].info.indent
			{
				// fold up the folder/file
				idx_temp += 1;
				should_skip_over += 1;

				// don't fold files up
				if let FileTreeItemKind::File(_) =
					&tree_items[idx_temp].kind
				{
					should_skip_over -= 1;
					break;
				}
				// don't fold up if more than one folder in folder
				else if self
					.tree
					.tree
					.multiple_items_at_path(idx_temp)
				{
					should_skip_over -= 1;
					break;
				}

				// There is only one item at this level (i.e only one folder in the folder),
				// so do fold up

				let vec_draw_text_info_len = vec_draw_text_info.len();
				vec_draw_text_info[vec_draw_text_info_len - 1]
					.name += &(String::from("/")
					+ &tree_items[idx_temp].info.path);
				if index_above_select {
					selection_offset += 1;
				}
			}
		}
		(
			vec_draw_text_info,
			selection_offset,
			selection_offset_visible,
		)
	}

	// Copy the real path of selected file to clickboard
	fn copy_file_path(&self) {
		if let Some(item) = self.selection() {
			if crate::clipboard::copy_string(&item.info.full_path)
				.is_err()
			{
				self.queue.push(InternalEvent::ShowErrorMsg(
					strings::POPUP_FAIL_COPY.to_string(),
				));
			}
		}
	}

	fn open_history(&mut self) {
		match self.selection_file() {
			Some(status_item)
				if !matches!(
					status_item.status,
					StatusItemType::New
				) =>
			{
				self.hide();
				self.queue.push(InternalEvent::OpenPopup(
					StackablePopupOpen::FileRevlog(FileRevOpen::new(
						status_item.path,
					)),
				));
			}
			_ => {}
		}
	}
}

/// Used for drawing the `FileTreeComponent`
struct TextDrawInfo<'a> {
	name: String,
	indent: u8,
	visible: bool,
	item_kind: &'a FileTreeItemKind,
}

impl DrawableComponent for StatusTreeComponent {
	fn draw(&self, f: &mut Frame, r: Rect) -> Result<()> {
		if !self.is_visible() {
			return Ok(());
		}

		if self.pending {
			let items = vec![Span::styled(
				Cow::from(strings::loading_text(&self.key_config)),
				self.theme.text(false, false),
			)];

			ui::draw_list(
				f,
				r,
				self.title.as_str(),
				items.into_iter(),
				self.focused,
				&self.theme,
			);
		} else {
			let (
				vec_draw_text_info,
				selection_offset,
				selection_offset_visible,
			) = self.build_vec_text_draw_info_for_drawing();

			let select = self
				.tree
				.selection
				.map(|idx| idx.saturating_sub(selection_offset))
				.unwrap_or_default();
			let tree_height = r.height.saturating_sub(2) as usize;
			self.tree.window_height.set(Some(tree_height));

			self.scroll_top.set(ui::calc_scroll_top(
				self.scroll_top.get(),
				tree_height,
				select.saturating_sub(selection_offset_visible),
			));

			let items = vec_draw_text_info
				.iter()
				.enumerate()
				.filter_map(|(index, draw_text_info)| {
					Self::item_to_text(
						&draw_text_info.name,
						draw_text_info.indent as usize,
						draw_text_info.visible,
						draw_text_info.item_kind,
						r.width,
						self.show_selection && select == index,
						&self.theme,
					)
				})
				.skip(self.scroll_top.get());

			ui::draw_list(
				f,
				r,
				self.title.as_str(),
				items,
				self.focused,
				&self.theme,
			);
		}

		Ok(())
	}
}

impl Component for StatusTreeComponent {
	fn commands(
		&self,
		out: &mut Vec<CommandInfo>,
		force_all: bool,
	) -> CommandBlocking {
		let available = self.focused || force_all;
		let selection = self.selection_file();
		let selected_is_file = selection.is_some();
		let tracked = selection.is_some_and(|s| {
			!matches!(s.status, StatusItemType::New)
		});

		out.push(
			CommandInfo::new(
				strings::commands::navigate_tree(&self.key_config),
				!self.is_empty(),
				available,
			)
			.order(order::NAV),
		);

		out.push(
			CommandInfo::new(
				strings::commands::blame_file(&self.key_config),
				selected_is_file && tracked,
				available,
			)
			.order(order::RARE_ACTION),
		);

		out.push(
			CommandInfo::new(
				strings::commands::open_file_history(
					&self.key_config,
				),
				selected_is_file && tracked,
				available,
			)
			.order(order::RARE_ACTION),
		);

		out.push(
			CommandInfo::new(
				strings::commands::edit_item(&self.key_config),
				selected_is_file,
				available,
			)
			.order(order::RARE_ACTION),
		);

		out.push(
			CommandInfo::new(
				strings::commands::copy_path(&self.key_config),
				selected_is_file,
				available,
			)
			.order(order::RARE_ACTION),
		);

		CommandBlocking::PassingOn
	}

	#[expect(clippy::cognitive_complexity)]
	fn event(&mut self, ev: &Event) -> Result<EventState> {
		if self.focused {
			if let Event::Key(e) = ev {
				return if key_match(e, self.key_config.keys.blame) {
<<<<<<< HEAD
					if let Some(status_item) = self.selection_file() {
						self.hide();
						self.queue.push(InternalEvent::OpenPopup(
							StackablePopupOpen::BlameFile(
								BlameFileOpen {
									file_path: status_item.path,
									commit_id: self.revision,
									selection: None,
									blame: BlameRequest::StartNew,
								},
							),
						));
=======
					match self.selection_file() {
						Some(status_item)
							if !matches!(
								status_item.status,
								StatusItemType::New
							) =>
						{
							self.hide();
							self.queue.push(
								InternalEvent::OpenPopup(
									StackablePopupOpen::BlameFile(
										BlameFileOpen {
											file_path: status_item
												.path,
											commit_id: self.revision,
											selection: None,
										},
									),
								),
							);
						}
						_ => {}
>>>>>>> 2ced3f9a
					}
					Ok(EventState::Consumed)
				} else if key_match(
					e,
					self.key_config.keys.file_history,
				) {
					self.open_history();
					Ok(EventState::Consumed)
				} else if key_match(e, self.key_config.keys.edit_file)
				{
					if let Some(status_item) = self.selection_file() {
						self.queue.push(
							InternalEvent::OpenExternalEditor(Some(
								status_item.path,
							)),
						);
					}
					Ok(EventState::Consumed)
				} else if key_match(e, self.key_config.keys.copy) {
					self.copy_file_path();
					Ok(EventState::Consumed)
				} else if key_match(e, self.key_config.keys.move_down)
				{
					Ok(self
						.move_selection(MoveSelection::Down)
						.into())
				} else if key_match(e, self.key_config.keys.move_up) {
					Ok(self.move_selection(MoveSelection::Up).into())
				} else if key_match(e, self.key_config.keys.home)
					|| key_match(e, self.key_config.keys.shift_up)
				{
					Ok(self
						.move_selection(MoveSelection::Home)
						.into())
				} else if key_match(e, self.key_config.keys.end)
					|| key_match(e, self.key_config.keys.shift_down)
				{
					Ok(self.move_selection(MoveSelection::End).into())
				} else if key_match(e, self.key_config.keys.page_up) {
					Ok(self
						.move_selection(MoveSelection::PageUp)
						.into())
				} else if key_match(e, self.key_config.keys.page_down)
				{
					Ok(self
						.move_selection(MoveSelection::PageDown)
						.into())
				} else if key_match(e, self.key_config.keys.move_left)
				{
					Ok(self
						.move_selection(MoveSelection::Left)
						.into())
				} else if key_match(
					e,
					self.key_config.keys.move_right,
				) {
					Ok(self
						.move_selection(MoveSelection::Right)
						.into())
				} else {
					Ok(EventState::NotConsumed)
				};
			}
		}

		Ok(EventState::NotConsumed)
	}

	fn focused(&self) -> bool {
		self.focused
	}
	fn focus(&mut self, focus: bool) {
		self.focused = focus;
		self.show_selection(focus);
	}

	fn is_visible(&self) -> bool {
		self.visible
	}

	fn hide(&mut self) {
		self.visible = false;
	}

	fn show(&mut self) -> Result<()> {
		self.visible = true;
		Ok(())
	}
}

#[cfg(test)]
mod tests {
	use super::*;

	fn string_vec_to_status(items: &[&str]) -> Vec<StatusItem> {
		items
			.iter()
			.map(|a| StatusItem {
				path: String::from(*a),
				status: StatusItemType::Modified,
			})
			.collect::<Vec<_>>()
	}

	#[test]
	fn test_correct_scroll_position() {
		let items = string_vec_to_status(&[
			"a/b/b1", //
			"a/b/b2", //
			"a/c/c1", //
		]);

		//0 a/
		//1   b/
		//2     b1
		//3     b2
		//4  c/
		//5    c1

		// Set up test terminal
		let test_backend =
			ratatui::backend::TestBackend::new(100, 100);
		let mut terminal = ratatui::Terminal::new(test_backend)
			.expect("Unable to set up terminal");
		let mut frame = terminal.get_frame();

		// set up file tree
		let mut ftc = StatusTreeComponent::new(
			&Environment::test_env(),
			"title",
			true,
		);
		ftc.update(&items)
			.expect("Updating FileTreeComponent failed");

		ftc.move_selection(MoveSelection::Down); // Move to b/
		ftc.move_selection(MoveSelection::Left); // Fold b/
		ftc.move_selection(MoveSelection::Down); // Move to c/

		ftc.draw(&mut frame, Rect::new(0, 0, 10, 5))
			.expect("Draw failed");

		assert_eq!(ftc.scroll_top.get(), 0); // should still be at top
	}

	#[test]
	fn test_correct_foldup_and_not_visible_scroll_position() {
		let items = string_vec_to_status(&[
			"a/b/b1", //
			"c/d1",   //
			"c/d2",   //
		]);

		//0 a/b/
		//2     b1
		//3 c/
		//4   d1
		//5   d2

		// Set up test terminal
		let test_backend =
			ratatui::backend::TestBackend::new(100, 100);
		let mut terminal = ratatui::Terminal::new(test_backend)
			.expect("Unable to set up terminal");
		let mut frame = terminal.get_frame();

		// set up file tree
		let mut ftc = StatusTreeComponent::new(
			&Environment::test_env(),
			"title",
			true,
		);
		ftc.update(&items)
			.expect("Updating FileTreeComponent failed");

		ftc.move_selection(MoveSelection::Left); // Fold a/b/
		ftc.move_selection(MoveSelection::Down); // Move to c/

		ftc.draw(&mut frame, Rect::new(0, 0, 10, 5))
			.expect("Draw failed");

		assert_eq!(ftc.scroll_top.get(), 0); // should still be at top
	}
}<|MERGE_RESOLUTION|>--- conflicted
+++ resolved
@@ -476,20 +476,6 @@
 		if self.focused {
 			if let Event::Key(e) = ev {
 				return if key_match(e, self.key_config.keys.blame) {
-<<<<<<< HEAD
-					if let Some(status_item) = self.selection_file() {
-						self.hide();
-						self.queue.push(InternalEvent::OpenPopup(
-							StackablePopupOpen::BlameFile(
-								BlameFileOpen {
-									file_path: status_item.path,
-									commit_id: self.revision,
-									selection: None,
-									blame: BlameRequest::StartNew,
-								},
-							),
-						));
-=======
 					match self.selection_file() {
 						Some(status_item)
 							if !matches!(
@@ -506,13 +492,14 @@
 												.path,
 											commit_id: self.revision,
 											selection: None,
+											blame:
+												BlameRequest::StartNew,
 										},
 									),
 								),
 							);
 						}
 						_ => {}
->>>>>>> 2ced3f9a
 					}
 					Ok(EventState::Consumed)
 				} else if key_match(
