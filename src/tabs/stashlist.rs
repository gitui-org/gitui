--- conflicted
+++ resolved
@@ -22,116 +22,6 @@
 }
 
 impl StashList {
-<<<<<<< HEAD
-    ///
-    pub fn new(
-        queue: &Queue,
-        theme: SharedTheme,
-        key_config: SharedKeyConfig,
-    ) -> Self {
-        Self {
-            visible: false,
-            list: CommitList::new(
-                &strings::stashlist_title(&key_config),
-                theme,
-                key_config.clone(),
-            ),
-            queue: queue.clone(),
-            key_config,
-        }
-    }
-
-    ///
-    pub fn update(&mut self) -> Result<()> {
-        if self.is_visible() {
-            let stashes = sync::get_stashes(CWD)?;
-            let commits =
-                sync::get_commits_info(CWD, stashes.as_slice(), 100)?;
-
-            self.list.set_total_count(commits.len());
-            self.list.items().set_items(0, commits);
-        }
-
-        Ok(())
-    }
-
-    fn apply_stash(&mut self) {
-        if let Some(e) = self.list.selected_entry() {
-            match sync::stash_apply(CWD, e.id, false) {
-                Ok(_) => {
-                    self.queue
-                        .borrow_mut()
-                        .push_back(InternalEvent::TabSwitch);
-                }
-                Err(e) => {
-                    self.queue.borrow_mut().push_back(
-                        InternalEvent::ShowErrorMsg(format!(
-                            "stash apply error:\n{}",
-                            e,
-                        )),
-                    );
-                }
-            }
-        }
-    }
-
-    fn drop_stash(&mut self) {
-        if let Some(e) = self.list.selected_entry() {
-            self.queue.borrow_mut().push_back(
-                InternalEvent::ConfirmAction(Action::StashDrop(e.id)),
-            );
-        }
-    }
-
-    fn pop_stash(&mut self) {
-        if let Some(e) = self.list.selected_entry() {
-            self.queue.borrow_mut().push_back(
-                InternalEvent::ConfirmAction(Action::StashPop(e.id)),
-            );
-        }
-    }
-
-    fn inspect(&mut self) {
-        if let Some(e) = self.list.selected_entry() {
-            self.queue
-                .borrow_mut()
-                .push_back(InternalEvent::InspectCommit(e.id, None));
-        }
-    }
-
-    /// Called when a pending stash action has been confirmed
-    pub fn action_confirmed(&self, action: &Action) -> bool {
-        match *action {
-            Action::StashDrop(id) => Self::drop(id),
-            Action::StashPop(id) => self.pop(id),
-            _ => false,
-        }
-    }
-
-    fn drop(id: CommitId) -> bool {
-        sync::stash_drop(CWD, id).is_ok()
-    }
-
-    fn pop(&self, id: CommitId) -> bool {
-        match sync::stash_pop(CWD, id) {
-            Ok(_) => {
-                self.queue
-                    .borrow_mut()
-                    .push_back(InternalEvent::TabSwitch);
-                true
-            }
-            Err(e) => {
-                self.queue.borrow_mut().push_back(
-                    InternalEvent::ShowErrorMsg(format!(
-                        "stash pop error:\n{}",
-                        e,
-                    )),
-                );
-                true
-            }
-        }
-    }
-=======
 	///
 	pub fn new(
 		repo: RepoPathRef,
@@ -162,7 +52,7 @@
 				100,
 			)?;
 
-			self.list.set_count_total(commits.len());
+            self.list.set_total_count(commits.len());
 			self.list.items().set_items(0, commits);
 		}
 
@@ -253,7 +143,6 @@
 
 		Ok(())
 	}
->>>>>>> 589536c2
 }
 
 impl DrawableComponent for StashList {
