use crate::{
    components::{
        async_commit_filter::{
            AsyncCommitFilterer, FilterBy, FilterStatus,
        },
        visibility_blocking, CommandBlocking, CommandInfo,
        CommitDetailsComponent, CommitList, Component,
        DrawableComponent, FindCommitComponent,
    },
    keys::SharedKeyConfig,
    queue::{InternalEvent, Queue},
    strings,
    ui::style::SharedTheme,
};
use anyhow::Result;
use asyncgit::{
    cached,
    sync::{self, CommitId},
    AsyncLog, AsyncNotification, AsyncTags, FetchStatus, CWD,
};
use crossbeam_channel::Sender;
use crossterm::event::Event;
use std::convert::TryFrom;
use std::time::Duration;
use sync::CommitTags;
use tui::{
    backend::Backend,
    layout::{Constraint, Direction, Layout, Rect},
    Frame,
};

const SLICE_SIZE: usize = 1200;

///
pub struct Revlog {
    commit_details: CommitDetailsComponent,
    list: CommitList,
    find_commit: FindCommitComponent,
    async_filter: AsyncCommitFilterer,
    git_log: AsyncLog,
    git_tags: AsyncTags,
    queue: Queue,
    visible: bool,
    branch_name: cached::BranchName,
    key_config: SharedKeyConfig,
    is_filtering: bool,
    filter_string: String,
}

impl Revlog {
    ///
    pub fn new(
        queue: &Queue,
        sender: &Sender<AsyncNotification>,
        theme: SharedTheme,
        key_config: SharedKeyConfig,
    ) -> Self {
        let log = AsyncLog::new(sender);
        let tags = AsyncTags::new(sender);
        Self {
            queue: queue.clone(),
            commit_details: CommitDetailsComponent::new(
                queue,
                sender,
                theme.clone(),
                key_config.clone(),
            ),
            list: CommitList::new(
                &strings::log_title(&key_config),
                theme.clone(),
                key_config.clone(),
            ),
            find_commit: FindCommitComponent::new(
                queue.clone(),
                theme,
                key_config.clone(),
            ),
            async_filter: AsyncCommitFilterer::new(
                log.clone(),
                tags.clone(),
                sender,
            ),
            git_log: log,
            git_tags: tags,
            visible: false,
            branch_name: cached::BranchName::new(CWD),
            key_config,
            is_filtering: false,
            filter_string: "".to_string(),
        }
    }

    ///
    pub fn any_work_pending(&self) -> bool {
        self.git_log.is_pending()
            || self.git_tags.is_pending()
            || self.async_filter.is_pending()
            || self.commit_details.any_work_pending()
    }

    ///
    pub fn update(&mut self) -> Result<()> {
        if self.visible {
            let log_changed = if self.is_filtering {
                self.list.set_total_count(self.async_filter.count());
                self.async_filter.fetch() == FilterStatus::Filtering
            } else {
                self.list.set_total_count(self.git_log.count()?);
                self.git_log.fetch()? == FetchStatus::Started
            };

            let selection = self.list.selection();
            let selection_max = self.list.selection_max();
            if self.list.items().needs_data(selection, selection_max)
                || log_changed
            {
                self.fetch_commits()?;
            }

            self.git_tags.request(Duration::from_secs(3), false)?;

            self.list.set_branch(
                self.branch_name.lookup().map(Some).unwrap_or(None),
            );

            if self.commit_details.is_visible() {
                let commit = self.selected_commit();
                let tags = self.selected_commit_tags(&commit);

                self.commit_details.set_commit(commit, tags)?;
            }
        }

        Ok(())
    }

    ///
    pub fn update_git(
        &mut self,
        ev: AsyncNotification,
    ) -> Result<()> {
        if self.visible {
            match ev {
                AsyncNotification::CommitFiles
                | AsyncNotification::Log => self.update()?,
                AsyncNotification::Tags => {
                    if let Some(tags) = self.git_tags.last()? {
                        self.list.set_tags(tags);
                        self.update()?;
                    }
                }
                _ => (),
            }
        }

        Ok(())
    }

    fn fetch_commits(&mut self) -> Result<()> {
        let want_min =
            self.list.selection().saturating_sub(SLICE_SIZE / 2);

        let commits = if self.is_filtering {
            self.async_filter
                .get_filter_items(
                    want_min,
                    SLICE_SIZE,
                    self.list.current_size().0.into(),
                )
                .map_err(|e| anyhow::anyhow!(e.to_string()))
        } else {
            sync::get_commits_info(
                CWD,
                &self.git_log.get_slice(want_min, SLICE_SIZE)?,
                self.list.current_size().0.into(),
            )
            .map_err(|e| anyhow::anyhow!(e.to_string()))
        };

        if let Ok(commits) = commits {
            self.list.items().set_items(want_min, commits);
        }

        Ok(())
    }

    fn selected_commit(&self) -> Option<CommitId> {
        self.list.selected_entry().map(|e| e.id)
    }

    fn copy_commit_hash(&self) -> Result<()> {
        self.list.copy_entry_hash()?;
        Ok(())
    }

    fn selected_commit_tags(
        &self,
        commit: &Option<CommitId>,
    ) -> Option<CommitTags> {
        let tags = self.list.tags();

        commit.and_then(|commit| {
            tags.and_then(|tags| tags.get(&commit).cloned())
        })
    }

    /// Parses search string into individual sub-searches.
    /// Each sub-search is a tuple of (string-to-search, flags-where-to-search)
    ///
    /// Returns vec of vec of sub-searches.
    /// Where search results:
    ///   1. from outer vec should be combined via 'disjunction' (or);
    ///   2. from inter vec should be combined via 'conjunction' (and).
    ///
    /// Currently parentheses in the `filter_by_str` are not supported.
    /// They should be removed by `Self::pre_process_string`.
    fn get_what_to_filter_by(
        filter_by_str: &str,
    ) -> Vec<Vec<(String, FilterBy)>> {
        let mut search_vec = Vec::new();
        let mut and_vec = Vec::new();
        for or in filter_by_str.split("||") {
            for split_sub in or.split("&&").map(str::trim) {
                if !split_sub.starts_with(":") {
                    and_vec.push((
                        split_sub.to_string(),
                        FilterBy::everywhere(),
                    ));
                    continue;
                }

                let mut split_str = split_sub.splitn(2, ' ');
                let first = split_str.next().unwrap();
                let mut to_filter_by = first.chars().skip(1).fold(
                    FilterBy::empty(),
                    |acc, ch| {
                        acc | FilterBy::try_from(ch)
                            .unwrap_or(FilterBy::empty())
                    },
                );

                if to_filter_by.exclude_modifiers().is_empty() {
                    to_filter_by |= FilterBy::everywhere();
                }

                and_vec.push((
                    split_str
                        .next()
                        .unwrap_or(&"")
                        .trim_start()
                        .to_string(),
                    to_filter_by,
                ));
            }
            search_vec.push(and_vec.clone());
            and_vec.clear();
        }
        search_vec
    }

    pub fn filter(&mut self, filter_by: &str) -> Result<()> {
        if filter_by != self.filter_string {
            self.filter_string = filter_by.to_string();
            let pre_processed_string =
                Self::pre_process_string(filter_by.to_string());
            let trimmed_string =
                pre_processed_string.trim().to_string();
            if filter_by == "" {
                self.async_filter.stop_filter();
                self.is_filtering = false;
            } else {
                let filter_strings =
                    Self::get_what_to_filter_by(&trimmed_string);
                self.async_filter
                    .start_filter(filter_strings)
                    .map_err(|e| anyhow::anyhow!(e.to_string()))?;
                self.is_filtering = true;
            }
            return self.update();
        }
        Ok(())
    }

    /// pre process string to remove any brackets
    pub fn pre_process_string(mut s: String) -> String {
        while s.contains("&&(") {
            let before = s.clone();
            s = Self::remove_out_brackets(&s);
            if s == before {
                break;
            }
        }
        s
    }

    /// Remove the brakcets, replacing them with the unbracketed 'full' expression
    pub fn remove_out_brackets(s: &str) -> String {
        if let Some(first_bracket) = s.find("&&(") {
            let (first, rest_of_string) =
                s.split_at(first_bracket + 3);
            if let Some(last_bracket) =
                Self::get_ending_bracket(rest_of_string)
            {
                let mut v = vec![];
                let (second, third) =
                    rest_of_string.split_at(last_bracket);
                if let Some((first, third)) = first
                    .strip_suffix('(')
                    .zip(third.strip_prefix(')'))
                {
                    for inside_bracket_item in second.split("||") {
                        // Append first, prepend third onto bracket element
                        v.push(format!(
                            "{}{}{}",
                            first, inside_bracket_item, third
                        ));
                    }
                    return v.join("||");
                }
            }
        }
        s.to_string()
    }

    /// Get outer matching brakets in a string
    pub fn get_ending_bracket(s: &str) -> Option<usize> {
        let mut brack_count = 0;
        let mut ending_brakcet_pos = None;
        for (i, c) in s.chars().enumerate() {
            if c == '(' {
                brack_count += 1;
            } else if c == ')' {
                if brack_count == 0 {
                    // Found
                    ending_brakcet_pos = Some(i);
                    break;
                }
                brack_count -= 1;
            }
        }
        ending_brakcet_pos
    }
}

impl DrawableComponent for Revlog {
    fn draw<B: Backend>(
        &self,
        f: &mut Frame<B>,
        area: Rect,
    ) -> Result<()> {
        if self.commit_details.is_visible() {
            let chunks = Layout::default()
                .direction(Direction::Horizontal)
                .constraints(
                    [
                        Constraint::Percentage(60),
                        Constraint::Percentage(40),
                    ]
                    .as_ref(),
                )
                .split(area);

            if self.find_commit.is_visible() {
                let log_find_chunks = Layout::default()
                    .direction(Direction::Vertical)
                    .constraints(
                        [
                            Constraint::Percentage(90),
                            Constraint::Percentage(20),
                        ]
                        .as_ref(),
                    )
                    .split(chunks[0]);
                self.list.draw(f, log_find_chunks[0])?;
                self.find_commit.draw(f, log_find_chunks[1])?;
                self.commit_details.draw(f, chunks[1])?;
            } else {
                self.list.draw(f, chunks[0])?;
                self.commit_details.draw(f, chunks[1])?;
            }
        } else if self.find_commit.is_visible() {
            let log_find_chunks = Layout::default()
                .direction(Direction::Vertical)
                .constraints(
                    [
                        Constraint::Percentage(90),
                        Constraint::Percentage(20),
                    ]
                    .as_ref(),
                )
                .split(area);
            self.list.draw(f, log_find_chunks[0])?;
            self.find_commit.draw(f, log_find_chunks[1])?;
        } else {
            self.list.draw(f, area)?;
        }

        Ok(())
    }
}

impl Component for Revlog {
    fn event(&mut self, ev: Event) -> Result<bool> {
        if self.visible {
            let mut event_used = self.find_commit.event(ev)?;
            if !event_used {
                event_used = self.list.event(ev)?;
            }

            if event_used {
                self.update()?;
                return Ok(true);
            } else if let Event::Key(k) = ev {
                if k == self.key_config.enter {
                    self.commit_details.toggle_visible()?;
                    self.update()?;
                    return Ok(true);
                } else if k == self.key_config.copy {
                    self.copy_commit_hash()?;
                    return Ok(true);
                } else if k == self.key_config.push {
                    self.queue
                        .borrow_mut()
                        .push_back(InternalEvent::PushTags);
                    return Ok(true);
                } else if k == self.key_config.log_tag_commit {
                    return self.selected_commit().map_or(
                        Ok(false),
                        |id| {
                            self.queue.borrow_mut().push_back(
                                InternalEvent::TagCommit(id),
                            );
                            Ok(true)
                        },
                    );
                } else if k == self.key_config.focus_right
                    && self.commit_details.is_visible()
                {
                    return self.selected_commit().map_or(
                        Ok(false),
                        |id| {
                            self.queue.borrow_mut().push_back(
                                InternalEvent::InspectCommit(
                                    id,
                                    self.selected_commit_tags(&Some(
                                        id,
                                    )),
                                ),
                            );
                            Ok(true)
                        },
                    );
                } else if k == self.key_config.select_branch {
                    self.queue
                        .borrow_mut()
                        .push_back(InternalEvent::SelectBranch);
                    return Ok(true);
                } else if k
                    == self.key_config.show_find_commit_text_input
                {
                    self.find_commit.toggle_visible()?;
                    self.find_commit.focus(true);
                    return Ok(true);
                } else if k == self.key_config.exit_popup {
                    self.filter("")?;
                    self.find_commit.clear_input();
                    self.update()?;
                }
            }
        }

        Ok(false)
    }

    fn commands(
        &self,
        out: &mut Vec<CommandInfo>,
        force_all: bool,
    ) -> CommandBlocking {
        if self.visible || force_all {
            self.list.commands(out, force_all);
        }

        out.push(CommandInfo::new(
            strings::commands::log_details_toggle(&self.key_config),
            true,
            self.visible,
        ));

        out.push(CommandInfo::new(
            strings::commands::log_details_open(&self.key_config),
            true,
            (self.visible && self.commit_details.is_visible())
                || force_all,
        ));

        out.push(CommandInfo::new(
            strings::commands::log_tag_commit(&self.key_config),
            true,
            self.visible || force_all,
        ));

        out.push(CommandInfo::new(
            strings::commands::open_branch_select_popup(
                &self.key_config,
            ),
            true,
            self.visible || force_all,
        ));

        out.push(CommandInfo::new(
            strings::commands::copy_hash(&self.key_config),
            true,
            self.visible || force_all,
        ));

        out.push(CommandInfo::new(
<<<<<<< HEAD
            strings::commands::find_commit(&self.key_config),
=======
            strings::commands::push_tags(&self.key_config),
>>>>>>> 9a93bfe8
            true,
            self.visible || force_all,
        ));

        visibility_blocking(self)
    }

    fn is_visible(&self) -> bool {
        self.visible
    }

    fn hide(&mut self) {
        self.visible = false;
        self.git_log.set_background();
    }

    fn show(&mut self) -> Result<()> {
        self.visible = true;
        self.list.clear();
        self.update()?;

        Ok(())
    }
}

#[cfg(test)]
mod test {
    use super::Revlog;
    use crate::components::async_commit_filter::FilterBy;

    #[test]
    fn test_get_what_to_filter_by_flags() {
        assert_eq!(
            Revlog::get_what_to_filter_by("foo"),
            vec![vec![("foo".to_owned(), FilterBy::everywhere())]]
        );

        assert_eq!(
            Revlog::get_what_to_filter_by(":s foo"),
            vec![vec![("foo".to_owned(), FilterBy::SHA)]]
        );

        assert_eq!(
            Revlog::get_what_to_filter_by(":sm foo"),
            vec![vec![(
                "foo".to_owned(),
                FilterBy::SHA | FilterBy::MESSAGE
            )]]
        );

        assert_eq!(
            Revlog::get_what_to_filter_by(":samt foo"),
            vec![vec![("foo".to_owned(), FilterBy::everywhere())]]
        );

        assert_eq!(
            Revlog::get_what_to_filter_by(":!csamt foo"),
            vec![vec![("foo".to_owned(), FilterBy::all())]]
        );

        assert_eq!(
            Revlog::get_what_to_filter_by(":!c foo"),
            vec![vec![("foo".to_owned(), FilterBy::all())]]
        );

        assert_eq!(
            Revlog::get_what_to_filter_by(":! foo"),
            vec![vec![(
                "foo".to_owned(),
                FilterBy::everywhere() | FilterBy::NOT
            )]]
        );

        assert_eq!(
            Revlog::get_what_to_filter_by(":c foo"),
            vec![vec![(
                "foo".to_owned(),
                FilterBy::everywhere() | FilterBy::CASE_SENSITIVE
            )]]
        );

        assert_eq!(
            Revlog::get_what_to_filter_by(":!m foo"),
            vec![vec![(
                "foo".to_owned(),
                FilterBy::MESSAGE | FilterBy::NOT
            )]]
        );
    }

    #[test]
    fn test_get_what_to_filter_by_log_op() {
        assert_eq!(
            Revlog::get_what_to_filter_by("foo && bar"),
            vec![vec![
                ("foo".to_owned(), FilterBy::everywhere()),
                ("bar".to_owned(), FilterBy::everywhere())
            ]]
        );

        assert_eq!(
            Revlog::get_what_to_filter_by("foo || bar"),
            vec![
                vec![("foo".to_owned(), FilterBy::everywhere())],
                vec![("bar".to_owned(), FilterBy::everywhere())]
            ]
        );

        assert_eq!(
            Revlog::get_what_to_filter_by("foo && bar || :m baz"),
            vec![
                vec![
                    ("foo".to_owned(), FilterBy::everywhere()),
                    ("bar".to_owned(), FilterBy::everywhere())
                ],
                vec![("baz".to_owned(), FilterBy::MESSAGE)]
            ]
        );
    }

    #[test]
    fn test_get_what_to_filter_by_spaces() {
        assert_eq!(
            Revlog::get_what_to_filter_by("foo&&bar"),
            vec![vec![
                ("foo".to_owned(), FilterBy::everywhere()),
                ("bar".to_owned(), FilterBy::everywhere())
            ]]
        );
        assert_eq!(
            Revlog::get_what_to_filter_by("  foo  &&  bar  "),
            vec![vec![
                ("foo".to_owned(), FilterBy::everywhere()),
                ("bar".to_owned(), FilterBy::everywhere())
            ]]
        );

        assert_eq!(
            Revlog::get_what_to_filter_by("  foo  bar   baz "),
            vec![vec![(
                "foo  bar   baz".to_owned(),
                FilterBy::everywhere()
            )]]
        );
        assert_eq!(
            Revlog::get_what_to_filter_by(" :m  foo  bar   baz "),
            vec![vec![(
                "foo  bar   baz".to_owned(),
                FilterBy::MESSAGE
            )]]
        );
        assert_eq!(
            Revlog::get_what_to_filter_by(
                " :m  foo  bar   baz && qwe   t "
            ),
            vec![vec![
                ("foo  bar   baz".to_owned(), FilterBy::MESSAGE),
                ("qwe   t".to_owned(), FilterBy::everywhere())
            ]]
        );
    }

    #[test]
    fn test_get_what_to_filter_by_invalid_flags_ignored() {
        assert_eq!(
            Revlog::get_what_to_filter_by(":q foo"),
            vec![vec![("foo".to_owned(), FilterBy::everywhere())]]
        );
        assert_eq!(
            Revlog::get_what_to_filter_by(":mq foo"),
            vec![vec![("foo".to_owned(), FilterBy::MESSAGE)]]
        );
    }
}<|MERGE_RESOLUTION|>--- conflicted
+++ resolved
@@ -515,11 +515,13 @@
         ));
 
         out.push(CommandInfo::new(
-<<<<<<< HEAD
+            strings::commands::push_tags(&self.key_config),
+            true,
+            self.visible || force_all,
+        ));
+
+        out.push(CommandInfo::new(
             strings::commands::find_commit(&self.key_config),
-=======
-            strings::commands::push_tags(&self.key_config),
->>>>>>> 9a93bfe8
             true,
             self.visible || force_all,
         ));
