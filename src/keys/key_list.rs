--- conflicted
+++ resolved
@@ -128,14 +128,11 @@
 	pub commit_history_next: GituiKeyEvent,
 	pub commit: GituiKeyEvent,
 	pub newline: GituiKeyEvent,
-<<<<<<< HEAD
 	pub alt_up: GituiKeyEvent,
 	pub alt_down: GituiKeyEvent,
 	pub alt_left: GituiKeyEvent,
 	pub alt_right: GituiKeyEvent,
-=======
 	pub goto_line: GituiKeyEvent,
->>>>>>> 37d3dd29
 }
 
 #[rustfmt::skip]
