use crate::{
	accessors,
	args::CliArgs,
	cmdbar::CommandBar,
	components::{
		command_pump, event_pump, CommandInfo, Component,
		DrawableComponent, FuzzyFinderTarget,
	},
	input::{Input, InputEvent, InputState},
	keys::{key_match, KeyConfig, SharedKeyConfig},
	options::{Options, SharedOptions},
	popup_stack::PopupStack,
	popups::{
		AppOption, BlameFilePopup, BranchListPopup,
		CheckoutOptionPopup, CommitPopup, CompareCommitsPopup,
		ConfirmPopup, CreateBranchPopup, CreateRemotePopup,
		ExternalEditorPopup, FetchPopup, FileRevlogPopup,
		FuzzyFindPopup, GotoLinePopup, HelpPopup, InspectCommitPopup,
		LogSearchPopupPopup, MsgPopup, OptionsPopup, PullPopup,
		PushPopup, PushTagsPopup, RemoteListPopup, RenameBranchPopup,
		RenameRemotePopup, ResetPopup, RevisionFilesPopup,
		StashMsgPopup, SubmodulesListPopup, TagCommitPopup,
		TagListPopup, UpdateRemoteUrlPopup,
	},
	queue::{
		Action, AppTabs, InternalEvent, NeedsUpdate, Queue,
		StackablePopupOpen,
	},
	setup_popups,
	strings::{self, ellipsis_trim_start, order},
	tabs::{FilesTab, Revlog, StashList, Stashing, Status},
	try_or_popup,
	ui::style::{SharedTheme, Theme},
	AsyncAppNotification, AsyncNotification,
};
use anyhow::{bail, Result};
use asyncgit::{
	sync::{
		self,
		utils::{repo_work_dir, undo_last_commit},
		RepoPath, RepoPathRef,
	},
	AsyncGitNotification, PushType,
};
use crossbeam_channel::Sender;
use crossterm::event::{Event, KeyEvent};
use ratatui::{
	layout::{
		Alignment, Constraint, Direction, Layout, Margin, Rect,
	},
	text::{Line, Span},
	widgets::{Block, Borders, Paragraph, Tabs},
	Frame,
};
use std::{
	cell::{Cell, RefCell},
	path::{Path, PathBuf},
	rc::Rc,
};
use unicode_width::UnicodeWidthStr;

#[derive(Clone)]
pub enum QuitState {
	None,
	Close,
	OpenSubmodule(RepoPath),
}

/// the main app type
pub struct App {
	repo: RepoPathRef,
	do_quit: QuitState,
	help_popup: HelpPopup,
	msg_popup: MsgPopup,
	confirm_popup: ConfirmPopup,
	commit_popup: CommitPopup,
	blame_file_popup: BlameFilePopup,
	file_revlog_popup: FileRevlogPopup,
	stashmsg_popup: StashMsgPopup,
	inspect_commit_popup: InspectCommitPopup,
	compare_commits_popup: CompareCommitsPopup,
	external_editor_popup: ExternalEditorPopup,
	revision_files_popup: RevisionFilesPopup,
	fuzzy_find_popup: FuzzyFindPopup,
	log_search_popup: LogSearchPopupPopup,
	push_popup: PushPopup,
	push_tags_popup: PushTagsPopup,
	pull_popup: PullPopup,
	fetch_popup: FetchPopup,
	tag_commit_popup: TagCommitPopup,
	create_branch_popup: CreateBranchPopup,
	create_remote_popup: CreateRemotePopup,
	rename_remote_popup: RenameRemotePopup,
	update_remote_url_popup: UpdateRemoteUrlPopup,
	remotes_popup: RemoteListPopup,
	rename_branch_popup: RenameBranchPopup,
	select_branch_popup: BranchListPopup,
	options_popup: OptionsPopup,
	submodule_popup: SubmodulesListPopup,
	tags_popup: TagListPopup,
	reset_popup: ResetPopup,
	checkout_option_popup: CheckoutOptionPopup,
	cmdbar: RefCell<CommandBar>,
	tab: usize,
	revlog: Revlog,
	status_tab: Status,
	stashing_tab: Stashing,
	stashlist_tab: StashList,
	files_tab: FilesTab,
	queue: Queue,
	theme: SharedTheme,
	key_config: SharedKeyConfig,
	input: Input,
	popup_stack: PopupStack,
	options: SharedOptions,
	repo_path_text: String,
	goto_line_popup: GotoLinePopup,

	// "Flags"
	requires_redraw: Cell<bool>,
	file_to_open: Option<String>,
}

pub struct Environment {
	pub queue: Queue,
	pub theme: SharedTheme,
	pub key_config: SharedKeyConfig,
	pub repo: RepoPathRef,
	pub options: SharedOptions,
	pub sender_git: Sender<AsyncGitNotification>,
	pub sender_app: Sender<AsyncAppNotification>,
}

/// The need to construct a "whatever" environment only arises in testing right now
#[cfg(test)]
impl Environment {
	pub fn test_env() -> Self {
		use crossbeam_channel::unbounded;
		Self {
			queue: Queue::new(),
			theme: Default::default(),
			key_config: Default::default(),
			repo: RefCell::new(RepoPath::Path(Default::default())),
			options: Rc::new(RefCell::new(Options::test_env())),
			sender_git: unbounded().0,
			sender_app: unbounded().0,
		}
	}
}

// public interface
impl App {
	///
	#[allow(clippy::too_many_lines)]
	pub fn new(
		cliargs: CliArgs,
		sender_git: Sender<AsyncGitNotification>,
		sender_app: Sender<AsyncAppNotification>,
		input: Input,
		theme: Theme,
		key_config: KeyConfig,
	) -> Result<Self> {
		let repo = RefCell::new(cliargs.repo_path.clone());
		log::trace!("open repo at: {:?}", &repo);

		let repo_path_text =
			repo_work_dir(&repo.borrow()).unwrap_or_default();

		let env = Environment {
			queue: Queue::new(),
			theme: Rc::new(theme),
			key_config: Rc::new(key_config),
			options: Options::new(repo.clone()),
			repo,
			sender_git,
			sender_app,
		};

		let mut select_file: Option<PathBuf> = None;
		let tab = if let Some(file) = cliargs.select_file {
			// convert to relative git path
			if let Ok(abs) = file.canonicalize() {
				if let Ok(path) = abs.strip_prefix(
					env.repo.borrow().gitpath().canonicalize()?,
				) {
					select_file = Some(Path::new(".").join(path));
				}
			}
			2
		} else {
			env.options.borrow().current_tab()
		};

		let mut app = Self {
			input,
			confirm_popup: ConfirmPopup::new(&env),
			commit_popup: CommitPopup::new(&env),
			blame_file_popup: BlameFilePopup::new(
				&env,
				&strings::blame_title(&env.key_config),
			),
			file_revlog_popup: FileRevlogPopup::new(&env),
			revision_files_popup: RevisionFilesPopup::new(&env),
			stashmsg_popup: StashMsgPopup::new(&env),
			inspect_commit_popup: InspectCommitPopup::new(&env),
			compare_commits_popup: CompareCommitsPopup::new(&env),
			external_editor_popup: ExternalEditorPopup::new(&env),
			push_popup: PushPopup::new(&env),
			push_tags_popup: PushTagsPopup::new(&env),
			reset_popup: ResetPopup::new(&env),
			pull_popup: PullPopup::new(&env),
			fetch_popup: FetchPopup::new(&env),
			tag_commit_popup: TagCommitPopup::new(&env),
			create_branch_popup: CreateBranchPopup::new(&env),
			create_remote_popup: CreateRemotePopup::new(&env),
			rename_remote_popup: RenameRemotePopup::new(&env),
			update_remote_url_popup: UpdateRemoteUrlPopup::new(&env),
			remotes_popup: RemoteListPopup::new(&env),
			rename_branch_popup: RenameBranchPopup::new(&env),
			select_branch_popup: BranchListPopup::new(&env),
			tags_popup: TagListPopup::new(&env),
			options_popup: OptionsPopup::new(&env),
			submodule_popup: SubmodulesListPopup::new(&env),
			log_search_popup: LogSearchPopupPopup::new(&env),
			fuzzy_find_popup: FuzzyFindPopup::new(&env),
			do_quit: QuitState::None,
			cmdbar: RefCell::new(CommandBar::new(
				env.theme.clone(),
				env.key_config.clone(),
			)),
			help_popup: HelpPopup::new(&env),
			msg_popup: MsgPopup::new(&env),
			revlog: Revlog::new(&env),
			status_tab: Status::new(&env),
			stashing_tab: Stashing::new(&env),
			stashlist_tab: StashList::new(&env),
<<<<<<< HEAD
			files_tab: FilesTab::new(&env),
			checkout_option_popup: CheckoutOptionPopup::new(&env),
=======
			files_tab: FilesTab::new(&env, select_file),
>>>>>>> ffa6d9e5
			goto_line_popup: GotoLinePopup::new(&env),
			tab: 0,
			queue: env.queue,
			theme: env.theme,
			options: env.options,
			key_config: env.key_config,
			requires_redraw: Cell::new(false),
			file_to_open: None,
			repo: env.repo,
			repo_path_text,
			popup_stack: PopupStack::default(),
		};

		app.set_tab(tab)?;

		Ok(app)
	}

	///
	pub fn draw(&self, f: &mut Frame) -> Result<()> {
		let fsize = f.area();

		self.cmdbar.borrow_mut().refresh_width(fsize.width);

		let chunks_main = Layout::default()
			.direction(Direction::Vertical)
			.constraints(
				[
					Constraint::Length(2),
					Constraint::Min(2),
					Constraint::Length(self.cmdbar.borrow().height()),
				]
				.as_ref(),
			)
			.split(fsize);

		self.cmdbar.borrow().draw(f, chunks_main[2]);

		self.draw_top_bar(f, chunks_main[0]);

		//TODO: component property + a macro `fullscreen_popup_open!`
		// to make this scale better?
		let fullscreen_popup_open =
			self.revision_files_popup.is_visible()
				|| self.inspect_commit_popup.is_visible()
				|| self.compare_commits_popup.is_visible()
				|| self.blame_file_popup.is_visible()
				|| self.file_revlog_popup.is_visible();

		if !fullscreen_popup_open {
			//TODO: macro because of generic draw call
			match self.tab {
				0 => self.status_tab.draw(f, chunks_main[1])?,
				1 => self.revlog.draw(f, chunks_main[1])?,
				2 => self.files_tab.draw(f, chunks_main[1])?,
				3 => self.stashing_tab.draw(f, chunks_main[1])?,
				4 => self.stashlist_tab.draw(f, chunks_main[1])?,
				_ => bail!("unknown tab"),
			}
		}

		self.draw_popups(f)?;

		Ok(())
	}

	///
	pub fn event(&mut self, ev: InputEvent) -> Result<()> {
		log::trace!("event: {ev:?}");

		if let InputEvent::Input(ev) = ev {
			if self.check_hard_exit(&ev) || self.check_quit(&ev) {
				return Ok(());
			}

			let mut flags = NeedsUpdate::empty();

			if event_pump(&ev, self.components_mut().as_mut_slice())?
				.is_consumed()
			{
				flags.insert(NeedsUpdate::COMMANDS);
			} else if let Event::Key(k) = &ev {
				let new_flags = if key_match(
					k,
					self.key_config.keys.tab_toggle,
				) {
					self.toggle_tabs(false)?;
					NeedsUpdate::COMMANDS
				} else if key_match(
					k,
					self.key_config.keys.tab_toggle_reverse,
				) {
					self.toggle_tabs(true)?;
					NeedsUpdate::COMMANDS
				} else if key_match(
					k,
					self.key_config.keys.tab_status,
				) || key_match(
					k,
					self.key_config.keys.tab_log,
				) || key_match(
					k,
					self.key_config.keys.tab_files,
				) || key_match(
					k,
					self.key_config.keys.tab_stashing,
				) || key_match(
					k,
					self.key_config.keys.tab_stashes,
				) {
					self.switch_tab(k)?;
					NeedsUpdate::COMMANDS
				} else if key_match(
					k,
					self.key_config.keys.cmd_bar_toggle,
				) {
					self.cmdbar.borrow_mut().toggle_more();
					NeedsUpdate::empty()
				} else if key_match(
					k,
					self.key_config.keys.open_options,
				) {
					self.options_popup.show()?;
					NeedsUpdate::ALL
				} else {
					NeedsUpdate::empty()
				};

				flags.insert(new_flags);
			}

			self.process_queue(flags)?;
		} else if let InputEvent::State(polling_state) = ev {
			self.external_editor_popup.hide();
			if matches!(polling_state, InputState::Paused) {
				let result =
					if let Some(path) = self.file_to_open.take() {
						ExternalEditorPopup::open_file_in_editor(
							&self.repo.borrow(),
							Path::new(&path),
						)
					} else {
						let changes =
							self.status_tab.get_files_changes()?;
						self.commit_popup.show_editor(changes)
					};

				if let Err(e) = result {
					let msg =
						format!("failed to launch editor:\n{e}");
					log::error!("{}", msg.as_str());
					self.msg_popup.show_error(msg.as_str())?;
				}

				self.requires_redraw.set(true);
				self.input.set_polling(true);
			}
		}

		Ok(())
	}

	//TODO: do we need this?
	/// forward ticking to components that require it
	pub fn update(&mut self) -> Result<()> {
		log::trace!("update");

		self.commit_popup.update();
		self.status_tab.update()?;
		self.revlog.update()?;
		self.files_tab.update()?;
		self.stashing_tab.update()?;
		self.stashlist_tab.update()?;
		self.reset_popup.update()?;

		self.update_commands();

		Ok(())
	}

	///
	pub fn update_async(
		&mut self,
		ev: AsyncNotification,
	) -> Result<()> {
		log::trace!("update_async: {ev:?}");

		if let AsyncNotification::Git(ev) = ev {
			self.status_tab.update_git(ev)?;
			self.stashing_tab.update_git(ev)?;
			self.revlog.update_git(ev)?;
			self.file_revlog_popup.update_git(ev)?;
			self.inspect_commit_popup.update_git(ev)?;
			self.compare_commits_popup.update_git(ev)?;
			self.push_popup.update_git(ev)?;
			self.push_tags_popup.update_git(ev)?;
			self.pull_popup.update_git(ev);
			self.fetch_popup.update_git(ev);
			self.select_branch_popup.update_git(ev)?;
		}

		self.files_tab.update_async(ev)?;
		self.blame_file_popup.update_async(ev)?;
		self.revision_files_popup.update(ev)?;
		self.tags_popup.update(ev);

		//TODO: better system for this
		// can we simply process the queue here and everyone just uses the queue to schedule a cmd update?
		self.process_queue(NeedsUpdate::COMMANDS)?;

		Ok(())
	}

	///
	pub fn is_quit(&self) -> bool {
		!matches!(self.do_quit, QuitState::None)
			|| self.input.is_aborted()
	}

	///
	pub fn quit_state(&self) -> QuitState {
		self.do_quit.clone()
	}

	///
	pub fn any_work_pending(&self) -> bool {
		self.status_tab.anything_pending()
			|| self.revlog.any_work_pending()
			|| self.stashing_tab.anything_pending()
			|| self.files_tab.anything_pending()
			|| self.blame_file_popup.any_work_pending()
			|| self.file_revlog_popup.any_work_pending()
			|| self.inspect_commit_popup.any_work_pending()
			|| self.compare_commits_popup.any_work_pending()
			|| self.input.is_state_changing()
			|| self.push_popup.any_work_pending()
			|| self.push_tags_popup.any_work_pending()
			|| self.pull_popup.any_work_pending()
			|| self.fetch_popup.any_work_pending()
			|| self.revision_files_popup.any_work_pending()
			|| self.tags_popup.any_work_pending()
	}

	///
	pub fn requires_redraw(&self) -> bool {
		if self.requires_redraw.get() {
			self.requires_redraw.set(false);
			true
		} else {
			false
		}
	}
}

// private impls
impl App {
	accessors!(
		self,
		[
			log_search_popup,
			fuzzy_find_popup,
			msg_popup,
			confirm_popup,
			commit_popup,
			goto_line_popup,
			blame_file_popup,
			file_revlog_popup,
			stashmsg_popup,
			inspect_commit_popup,
			compare_commits_popup,
			external_editor_popup,
			push_popup,
			push_tags_popup,
			pull_popup,
			fetch_popup,
			tag_commit_popup,
			reset_popup,
			checkout_option_popup,
			create_branch_popup,
			create_remote_popup,
			rename_remote_popup,
			update_remote_url_popup,
			remotes_popup,
			rename_branch_popup,
			select_branch_popup,
			revision_files_popup,
			submodule_popup,
			tags_popup,
			options_popup,
			help_popup,
			revlog,
			status_tab,
			files_tab,
			stashing_tab,
			stashlist_tab
		]
	);

	setup_popups!(
		self,
		[
			commit_popup,
			stashmsg_popup,
			help_popup,
			inspect_commit_popup,
			compare_commits_popup,
			blame_file_popup,
			file_revlog_popup,
			external_editor_popup,
			tag_commit_popup,
			select_branch_popup,
			remotes_popup,
			create_remote_popup,
			rename_remote_popup,
			update_remote_url_popup,
			submodule_popup,
			tags_popup,
			reset_popup,
			checkout_option_popup,
			create_branch_popup,
			rename_branch_popup,
			revision_files_popup,
			fuzzy_find_popup,
			log_search_popup,
			push_popup,
			push_tags_popup,
			pull_popup,
			fetch_popup,
			options_popup,
			confirm_popup,
			msg_popup,
			goto_line_popup
		]
	);

	fn check_quit(&mut self, ev: &Event) -> bool {
		if self.any_popup_visible() {
			return false;
		}
		if let Event::Key(e) = ev {
			if key_match(e, self.key_config.keys.quit) {
				self.do_quit = QuitState::Close;
				return true;
			}
		}
		false
	}

	fn check_hard_exit(&mut self, ev: &Event) -> bool {
		if let Event::Key(e) = ev {
			if key_match(e, self.key_config.keys.exit) {
				self.do_quit = QuitState::Close;
				return true;
			}
		}
		false
	}

	fn get_tabs(&mut self) -> Vec<&mut dyn Component> {
		vec![
			&mut self.status_tab,
			&mut self.revlog,
			&mut self.files_tab,
			&mut self.stashing_tab,
			&mut self.stashlist_tab,
		]
	}

	fn toggle_tabs(&mut self, reverse: bool) -> Result<()> {
		let tabs_len = self.get_tabs().len();
		let new_tab = if reverse {
			self.tab.wrapping_sub(1).min(tabs_len.saturating_sub(1))
		} else {
			self.tab.saturating_add(1) % tabs_len
		};

		self.set_tab(new_tab)
	}

	fn switch_tab(&mut self, k: &KeyEvent) -> Result<()> {
		if key_match(k, self.key_config.keys.tab_status) {
			self.switch_to_tab(&AppTabs::Status)?;
		} else if key_match(k, self.key_config.keys.tab_log) {
			self.switch_to_tab(&AppTabs::Log)?;
		} else if key_match(k, self.key_config.keys.tab_files) {
			self.switch_to_tab(&AppTabs::Files)?;
		} else if key_match(k, self.key_config.keys.tab_stashing) {
			self.switch_to_tab(&AppTabs::Stashing)?;
		} else if key_match(k, self.key_config.keys.tab_stashes) {
			self.switch_to_tab(&AppTabs::Stashlist)?;
		}

		Ok(())
	}

	fn set_tab(&mut self, tab: usize) -> Result<()> {
		let tabs = self.get_tabs();
		for (i, t) in tabs.into_iter().enumerate() {
			if tab == i {
				t.show()?;
			} else {
				t.hide();
			}
		}

		self.tab = tab;
		self.options.borrow_mut().set_current_tab(tab);

		Ok(())
	}

	fn switch_to_tab(&mut self, tab: &AppTabs) -> Result<()> {
		match tab {
			AppTabs::Status => self.set_tab(0)?,
			AppTabs::Log => self.set_tab(1)?,
			AppTabs::Files => self.set_tab(2)?,
			AppTabs::Stashing => self.set_tab(3)?,
			AppTabs::Stashlist => self.set_tab(4)?,
		}
		Ok(())
	}

	fn update_commands(&mut self) {
		if self.help_popup.is_visible() {
			self.help_popup.set_cmds(self.commands(true));
		}
		self.cmdbar.borrow_mut().set_cmds(self.commands(false));
	}

	fn process_queue(&mut self, flags: NeedsUpdate) -> Result<()> {
		let mut flags = flags;
		let new_flags = self.process_internal_events()?;
		flags.insert(new_flags);

		if flags.contains(NeedsUpdate::ALL) {
			self.update()?;
		}
		//TODO: make this a queue event?
		//NOTE: set when any tree component changed selection
		if flags.contains(NeedsUpdate::DIFF) {
			self.status_tab.update_diff()?;
			self.inspect_commit_popup.update_diff()?;
			self.compare_commits_popup.update_diff()?;
			self.file_revlog_popup.update_diff()?;
		}
		if flags.contains(NeedsUpdate::COMMANDS) {
			self.update_commands();
		}
		if flags.contains(NeedsUpdate::BRANCHES) {
			self.select_branch_popup.update_branches()?;
		}
		if flags.contains(NeedsUpdate::REMOTES) {
			self.remotes_popup.update_remotes()?;
		}

		Ok(())
	}

	fn open_popup(
		&mut self,
		popup: StackablePopupOpen,
	) -> Result<()> {
		match popup {
			StackablePopupOpen::BlameFile(params) => {
				self.blame_file_popup.open(params)?;
			}
			StackablePopupOpen::FileRevlog(param) => {
				self.file_revlog_popup.open(param)?;
			}
			StackablePopupOpen::FileTree(param) => {
				self.revision_files_popup.open(param)?;
			}
			StackablePopupOpen::InspectCommit(param) => {
				self.inspect_commit_popup.open(param)?;
			}
			StackablePopupOpen::CompareCommits(param) => {
				self.compare_commits_popup.open(param)?;
			}
		}

		Ok(())
	}

	fn process_internal_events(&mut self) -> Result<NeedsUpdate> {
		let mut flags = NeedsUpdate::empty();

		loop {
			let front = self.queue.pop();
			if let Some(e) = front {
				flags.insert(self.process_internal_event(e)?);
			} else {
				break;
			}
		}
		self.queue.clear();

		Ok(flags)
	}

	#[allow(clippy::too_many_lines)]
	fn process_internal_event(
		&mut self,
		ev: InternalEvent,
	) -> Result<NeedsUpdate> {
		let mut flags = NeedsUpdate::empty();
		match ev {
			InternalEvent::ConfirmedAction(action) => {
				self.process_confirmed_action(action, &mut flags)?;
			}
			InternalEvent::ConfirmAction(action) => {
				self.confirm_popup.open(action)?;
				flags.insert(NeedsUpdate::COMMANDS);
			}
			InternalEvent::ShowErrorMsg(msg) => {
				self.msg_popup.show_error(msg.as_str())?;
				flags
					.insert(NeedsUpdate::ALL | NeedsUpdate::COMMANDS);
			}
			InternalEvent::ShowInfoMsg(msg) => {
				self.msg_popup.show_info(msg.as_str())?;
				flags
					.insert(NeedsUpdate::ALL | NeedsUpdate::COMMANDS);
			}
			InternalEvent::Update(u) => flags.insert(u),
			InternalEvent::OpenCommit => self.commit_popup.show()?,
			InternalEvent::RewordCommit(id) => {
				self.commit_popup.open(Some(id))?;
			}
			InternalEvent::PopupStashing(opts) => {
				self.stashmsg_popup.options(opts);
				self.stashmsg_popup.show()?;
			}
			InternalEvent::TagCommit(id) => {
				self.tag_commit_popup.open(id)?;
			}
			InternalEvent::CreateRemote => {
				self.create_remote_popup.open()?;
			}
			InternalEvent::RenameRemote(cur_name) => {
				self.rename_remote_popup.open(cur_name)?;
			}
			InternalEvent::UpdateRemoteUrl(remote_name, cur_url) => {
				self.update_remote_url_popup
					.open(remote_name, cur_url)?;
			}
			InternalEvent::ViewRemotes => {
				self.remotes_popup.open()?;
			}
			InternalEvent::CreateBranch => {
				self.create_branch_popup.open()?;
			}
			InternalEvent::RenameBranch(branch_ref, cur_name) => {
				self.rename_branch_popup
					.open(branch_ref, cur_name)?;
			}
			InternalEvent::SelectBranch => {
				self.select_branch_popup.open()?;
			}
			InternalEvent::ViewSubmodules => {
				self.submodule_popup.open()?;
			}
			InternalEvent::Tags => {
				self.tags_popup.open()?;
			}
			InternalEvent::TabSwitchStatus => self.set_tab(0)?,
			InternalEvent::TabSwitch(tab) => {
				self.switch_to_tab(&tab)?;
				flags.insert(NeedsUpdate::ALL);
			}
			InternalEvent::SelectCommitInRevlog(id) => {
				if let Err(error) = self.revlog.select_commit(id) {
					self.queue.push(InternalEvent::ShowErrorMsg(
						error.to_string(),
					));
				} else {
					self.tags_popup.hide();
					flags.insert(NeedsUpdate::ALL);
				}
			}
			InternalEvent::OpenExternalEditor(path) => {
				self.input.set_polling(false);
				self.external_editor_popup.show()?;
				self.file_to_open = path;
				flags.insert(NeedsUpdate::COMMANDS);
			}
			InternalEvent::Push(branch, push_type, force, delete) => {
				self.push_popup
					.push(branch, push_type, force, delete)?;
				flags.insert(NeedsUpdate::ALL);
			}
			InternalEvent::Pull(branch) => {
				if let Err(error) = self.pull_popup.fetch(branch) {
					self.queue.push(InternalEvent::ShowErrorMsg(
						error.to_string(),
					));
				}
				flags.insert(NeedsUpdate::ALL);
			}
			InternalEvent::FetchRemotes => {
				if let Err(error) = self.fetch_popup.fetch() {
					self.queue.push(InternalEvent::ShowErrorMsg(
						error.to_string(),
					));
				}
				flags.insert(NeedsUpdate::ALL);
			}
			InternalEvent::PushTags => {
				self.push_tags_popup.push_tags()?;
				flags.insert(NeedsUpdate::ALL);
			}
			InternalEvent::StatusLastFileMoved => {
				self.status_tab.last_file_moved()?;
			}
			InternalEvent::OpenFuzzyFinder(contents, target) => {
				self.fuzzy_find_popup.open(contents, target)?;
				flags
					.insert(NeedsUpdate::ALL | NeedsUpdate::COMMANDS);
			}
			InternalEvent::OpenLogSearchPopup => {
				self.log_search_popup.open()?;
				flags
					.insert(NeedsUpdate::ALL | NeedsUpdate::COMMANDS);
			}
			InternalEvent::OptionSwitched(o) => {
				match o {
					AppOption::StatusShowUntracked => {
						self.status_tab.update()?;
					}
					AppOption::DiffContextLines
					| AppOption::DiffIgnoreWhitespaces
					| AppOption::DiffInterhunkLines => {
						self.status_tab.update_diff()?;
					}
				}

				flags.insert(NeedsUpdate::ALL);
			}
			InternalEvent::FuzzyFinderChanged(
				idx,
				content,
				target,
			) => {
				match target {
					FuzzyFinderTarget::Branches => self
						.select_branch_popup
						.branch_finder_update(idx)?,
					FuzzyFinderTarget::Files => {
						self.files_tab.file_finder_update(
							&PathBuf::from(content.clone()),
						);
						self.revision_files_popup.file_finder_update(
							&PathBuf::from(content),
						);
					}
				}

				flags
					.insert(NeedsUpdate::ALL | NeedsUpdate::COMMANDS);
			}
			InternalEvent::OpenPopup(popup) => {
				self.open_popup(popup)?;
				flags
					.insert(NeedsUpdate::ALL | NeedsUpdate::COMMANDS);
			}
			InternalEvent::PopupStackPop => {
				if let Some(popup) = self.popup_stack.pop() {
					self.open_popup(popup)?;
					flags.insert(
						NeedsUpdate::ALL | NeedsUpdate::COMMANDS,
					);
				}
			}
			InternalEvent::PopupStackPush(popup) => {
				self.popup_stack.push(popup);
				flags
					.insert(NeedsUpdate::ALL | NeedsUpdate::COMMANDS);
			}
			InternalEvent::OpenRepo { path } => {
				let submodule_repo_path = RepoPath::Path(
					Path::new(&repo_work_dir(&self.repo.borrow())?)
						.join(path),
				);
				//TODO: validate this is a valid repo first, so we can show proper error otherwise
				self.do_quit =
					QuitState::OpenSubmodule(submodule_repo_path);
			}
			InternalEvent::OpenResetPopup(id) => {
				self.reset_popup.open(id)?;
			}
			InternalEvent::CommitSearch(options) => {
				self.revlog.search(options);
			}
			InternalEvent::OpenGotoLinePopup(max_line) => {
				self.goto_line_popup.open(max_line);
			}
			InternalEvent::GotoLine(line) => {
				if self.blame_file_popup.is_visible() {
					self.blame_file_popup.goto_line(line);
				}
			}
			InternalEvent::CheckoutOption(branch) => {
				self.checkout_option_popup.open(branch)?;
			}
		}

		Ok(flags)
	}

	fn process_confirmed_action(
		&mut self,
		action: Action,
		flags: &mut NeedsUpdate,
	) -> Result<()> {
		match action {
			Action::Reset(r) => {
				self.status_tab.reset(&r);
			}
			Action::StashDrop(_) | Action::StashPop(_) => {
				if let Err(e) = self
					.stashlist_tab
					.action_confirmed(&self.repo.borrow(), &action)
				{
					self.queue.push(InternalEvent::ShowErrorMsg(
						e.to_string(),
					));
				}
			}
			Action::ResetHunk(path, hash) => {
				sync::reset_hunk(
					&self.repo.borrow(),
					&path,
					hash,
					Some(self.options.borrow().diff_options()),
				)?;
			}
			Action::ResetLines(path, lines) => {
				sync::discard_lines(
					&self.repo.borrow(),
					&path,
					&lines,
				)?;
			}
			Action::DeleteLocalBranch(branch_ref) => {
				if let Err(e) = sync::delete_branch(
					&self.repo.borrow(),
					&branch_ref,
				) {
					self.queue.push(InternalEvent::ShowErrorMsg(
						e.to_string(),
					));
				}

				self.select_branch_popup.update_branches()?;
			}
			Action::DeleteRemoteBranch(branch_ref) => {
				self.delete_remote_branch(&branch_ref)?;
			}
			Action::DeleteRemote(remote_name) => {
				self.delete_remote(&remote_name);
			}
			Action::DeleteTag(tag_name) => {
				self.delete_tag(tag_name)?;
			}
			Action::DeleteRemoteTag(tag_name, _remote) => {
				self.queue.push(InternalEvent::Push(
					tag_name,
					PushType::Tag,
					false,
					true,
				));
			}
			Action::ForcePush(branch, force) => {
				self.queue.push(InternalEvent::Push(
					branch,
					PushType::Branch,
					force,
					false,
				));
			}
			Action::PullMerge { rebase, .. } => {
				self.pull_popup.try_conflict_free_merge(rebase);
			}
			Action::AbortRevert | Action::AbortMerge => {
				self.status_tab.revert_pending_state();
			}
			Action::AbortRebase => {
				self.status_tab.abort_rebase();
			}
			Action::UndoCommit => {
				try_or_popup!(
					self,
					"undo commit failed:",
					undo_last_commit(&self.repo.borrow())
				);
			}
		}

		flags.insert(NeedsUpdate::ALL);

		Ok(())
	}

	fn delete_tag(&mut self, tag_name: String) -> Result<()> {
		if let Err(error) =
			sync::delete_tag(&self.repo.borrow(), &tag_name)
		{
			self.queue
				.push(InternalEvent::ShowErrorMsg(error.to_string()));
		} else {
			let remote =
				sync::get_default_remote(&self.repo.borrow())?;

			self.queue.push(InternalEvent::ConfirmAction(
				Action::DeleteRemoteTag(tag_name, remote),
			));

			self.tags_popup.update_tags()?;
		}
		Ok(())
	}

	fn delete_remote_branch(
		&mut self,
		branch_ref: &str,
	) -> Result<()> {
		self.queue.push(
			//TODO: check if this is correct based on the fix in `c6abbaf`
			branch_ref.rsplit('/').next().map_or_else(
				|| {
					InternalEvent::ShowErrorMsg(format!(
						    "Failed to find the branch name in {branch_ref}"
					    ))
				},
				|name| {
					InternalEvent::Push(
						name.to_string(),
						PushType::Branch,
						false,
						true,
					)
				},
			),
		);

		self.select_branch_popup.update_branches()?;

		Ok(())
	}

	fn delete_remote(&self, remote_name: &str) {
		let res =
			sync::delete_remote(&self.repo.borrow(), remote_name);
		match res {
			Ok(()) => {
				self.queue.push(InternalEvent::Update(
					NeedsUpdate::ALL | NeedsUpdate::REMOTES,
				));
			}
			Err(e) => {
				log::error!("delete remote: {e:?}");
				self.queue.push(InternalEvent::ShowErrorMsg(
					format!("delete remote error:\n{e}",),
				));
			}
		}
	}

	fn commands(&self, force_all: bool) -> Vec<CommandInfo> {
		let mut res = Vec::new();

		command_pump(&mut res, force_all, &self.components());

		res.push(CommandInfo::new(
			strings::commands::find_file(&self.key_config),
			!self.fuzzy_find_popup.is_visible(),
			(!self.any_popup_visible()
				&& self.files_tab.is_visible())
				|| self.revision_files_popup.is_visible()
				|| force_all,
		));

		res.push(
			CommandInfo::new(
				strings::commands::toggle_tabs(&self.key_config),
				true,
				!self.any_popup_visible(),
			)
			.order(order::NAV),
		);
		res.push(
			CommandInfo::new(
				strings::commands::toggle_tabs_direct(
					&self.key_config,
				),
				true,
				!self.any_popup_visible(),
			)
			.order(order::NAV),
		);
		res.push(
			CommandInfo::new(
				strings::commands::options_popup(&self.key_config),
				true,
				!self.any_popup_visible(),
			)
			.order(order::NAV),
		);

		res.push(
			CommandInfo::new(
				strings::commands::quit(&self.key_config),
				true,
				!self.any_popup_visible(),
			)
			.order(100),
		);

		res
	}

	//TODO: make this dynamic
	fn draw_top_bar(&self, f: &mut Frame, r: Rect) {
		const DIVIDER_PAD_SPACES: usize = 2;
		const SIDE_PADS: usize = 2;
		const MARGIN_LEFT_AND_RIGHT: usize = 2;

		let r = r.inner(Margin {
			vertical: 0,
			horizontal: 1,
		});

		let tab_labels = [
			Span::raw(strings::tab_status(&self.key_config)),
			Span::raw(strings::tab_log(&self.key_config)),
			Span::raw(strings::tab_files(&self.key_config)),
			Span::raw(strings::tab_stashing(&self.key_config)),
			Span::raw(strings::tab_stashes(&self.key_config)),
		];
		let divider = strings::tab_divider(&self.key_config);

		// heuristic, since tui doesn't provide a way to know
		// how much space is needed to draw a `Tabs`
		let tabs_len: usize =
			tab_labels.iter().map(Span::width).sum::<usize>()
				+ tab_labels.len().saturating_sub(1)
					* (divider.width() + DIVIDER_PAD_SPACES)
				+ SIDE_PADS + MARGIN_LEFT_AND_RIGHT;

		let left_right = Layout::default()
			.direction(Direction::Horizontal)
			.constraints(vec![
				Constraint::Length(
					u16::try_from(tabs_len).unwrap_or(r.width),
				),
				Constraint::Min(0),
			])
			.split(r);

		let table_area = r; // use entire area to allow drawing the horizontal separator line
		let text_area = left_right[1];

		let tabs: Vec<Line> =
			tab_labels.into_iter().map(Line::from).collect();

		f.render_widget(
			Tabs::new(tabs)
				.block(
					Block::default()
						.borders(Borders::BOTTOM)
						.border_style(self.theme.block(false)),
				)
				.style(self.theme.tab(false))
				.highlight_style(self.theme.tab(true))
				.divider(divider)
				.select(self.tab),
			table_area,
		);

		f.render_widget(
			Paragraph::new(Line::from(vec![Span::styled(
				ellipsis_trim_start(
					&self.repo_path_text,
					text_area.width as usize,
				),
				self.theme.title(false),
			)]))
			.alignment(Alignment::Right),
			text_area,
		);
	}
}<|MERGE_RESOLUTION|>--- conflicted
+++ resolved
@@ -234,12 +234,8 @@
 			status_tab: Status::new(&env),
 			stashing_tab: Stashing::new(&env),
 			stashlist_tab: StashList::new(&env),
-<<<<<<< HEAD
-			files_tab: FilesTab::new(&env),
+			files_tab: FilesTab::new(&env, select_file),
 			checkout_option_popup: CheckoutOptionPopup::new(&env),
-=======
-			files_tab: FilesTab::new(&env, select_file),
->>>>>>> ffa6d9e5
 			goto_line_popup: GotoLinePopup::new(&env),
 			tab: 0,
 			queue: env.queue,
