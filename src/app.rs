--- conflicted
+++ resolved
@@ -10,18 +10,6 @@
 	options::{Options, SharedOptions},
 	popup_stack::PopupStack,
 	popups::{
-<<<<<<< HEAD
-		AppOption, BlameFilePopup, BranchListPopup,
-		CheckoutOptionPopup, CommitPopup, CompareCommitsPopup,
-		ConfirmPopup, CreateBranchPopup, CreateRemotePopup,
-		ExternalEditorPopup, FetchPopup, FileRevlogPopup,
-		FuzzyFindPopup, HelpPopup, InspectCommitPopup,
-		LogSearchPopupPopup, MsgPopup, OptionsPopup, PullPopup,
-		PushPopup, PushTagsPopup, RemoteListPopup, RenameBranchPopup,
-		RenameRemotePopup, ResetPopup, RevisionFilesPopup,
-		StashMsgPopup, SubmodulesListPopup, TagCommitPopup,
-		TagListPopup, UpdateRemoteUrlPopup,
-=======
 		AppOption, BlameFilePopup, BranchListPopup, CommitPopup,
 		CompareCommitsPopup, ConfirmPopup, CreateBranchPopup,
 		CreateRemotePopup, ExternalEditorPopup, FetchPopup,
@@ -31,8 +19,7 @@
 		RemoteListPopup, RenameBranchPopup, RenameRemotePopup,
 		ResetPopup, RevisionFilesPopup, StashMsgPopup,
 		SubmodulesListPopup, TagCommitPopup, TagListPopup,
-		UpdateRemoteUrlPopup,
->>>>>>> 2ab4143d
+		UpdateRemoteUrlPopup, GotoLinePopup
 	},
 	queue::{
 		Action, AppTabs, InternalEvent, NeedsUpdate, Queue,
@@ -233,11 +220,8 @@
 			stashing_tab: Stashing::new(&env),
 			stashlist_tab: StashList::new(&env),
 			files_tab: FilesTab::new(&env),
-<<<<<<< HEAD
 			checkout_option_popup: CheckoutOptionPopup::new(&env),
-=======
 			goto_line_popup: GotoLinePopup::new(&env),
->>>>>>> 2ab4143d
 			tab: 0,
 			queue: env.queue,
 			theme: env.theme,
@@ -929,10 +913,6 @@
 			InternalEvent::CommitSearch(options) => {
 				self.revlog.search(options);
 			}
-<<<<<<< HEAD
-			InternalEvent::CheckoutOption(branch) => {
-				self.checkout_option_popup.open(branch)?;
-=======
 			InternalEvent::OpenGotoLinePopup(max_line) => {
 				self.goto_line_popup.open(max_line);
 			}
@@ -940,8 +920,10 @@
 				if self.blame_file_popup.is_visible() {
 					self.blame_file_popup.goto_line(line);
 				}
->>>>>>> 2ab4143d
-			}
+			}
+			InternalEvent::CheckoutOption(branch) => {
+				self.checkout_option_popup.open(branch)?;
+}
 		}
 
 		Ok(flags)
