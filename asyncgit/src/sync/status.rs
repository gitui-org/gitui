//! sync git api for fetching a status

use crate::{
	error::Result,
	sync::{
		config::untracked_files_config_repo,
		repository::{gix_repo, repo},
	},
};
use git2::{Delta, Status, StatusOptions, StatusShow};
use scopetime::scope_time;
use std::path::Path;

use super::{RepoPath, ShowUntrackedFilesConfig};

///
#[derive(Copy, Clone, Hash, PartialEq, Eq, Debug)]
pub enum StatusItemType {
	///
	New,
	///
	Modified,
	///
	Deleted,
	///
	Renamed,
	///
	Typechange,
	///
	Conflicted,
}

impl From<gix::status::index_worktree::iter::Summary>
	for StatusItemType
{
	fn from(
		summary: gix::status::index_worktree::iter::Summary,
	) -> Self {
		use gix::status::index_worktree::iter::Summary;

		match summary {
			Summary::Removed => Self::Deleted,
			Summary::Added
			| Summary::Copied
			| Summary::IntentToAdd => Self::New,
			Summary::Modified => Self::Modified,
			Summary::TypeChange => Self::Typechange,
			Summary::Renamed => Self::Renamed,
			Summary::Conflict => Self::Conflicted,
		}
	}
}

impl From<gix::diff::index::ChangeRef<'_, '_>> for StatusItemType {
	fn from(change_ref: gix::diff::index::ChangeRef) -> Self {
		use gix::diff::index::ChangeRef;

		match change_ref {
			ChangeRef::Addition { .. } => Self::New,
			ChangeRef::Deletion { .. } => Self::Deleted,
			ChangeRef::Modification { .. }
			| ChangeRef::Rewrite { .. } => Self::Modified,
		}
	}
}

impl From<Status> for StatusItemType {
	fn from(s: Status) -> Self {
		if s.is_index_new() || s.is_wt_new() {
			Self::New
		} else if s.is_index_deleted() || s.is_wt_deleted() {
			Self::Deleted
		} else if s.is_index_renamed() || s.is_wt_renamed() {
			Self::Renamed
		} else if s.is_index_typechange() || s.is_wt_typechange() {
			Self::Typechange
		} else if s.is_conflicted() {
			Self::Conflicted
		} else {
			Self::Modified
		}
	}
}

impl From<Delta> for StatusItemType {
	fn from(d: Delta) -> Self {
		match d {
			Delta::Added => Self::New,
			Delta::Deleted => Self::Deleted,
			Delta::Renamed => Self::Renamed,
			Delta::Typechange => Self::Typechange,
			_ => Self::Modified,
		}
	}
}

///
#[derive(Clone, Hash, PartialEq, Eq, Debug)]
pub struct StatusItem {
	///
	pub path: String,
	///
	pub status: StatusItemType,
}

///
#[derive(Copy, Clone, Default, Hash, PartialEq, Eq, Debug)]
pub enum StatusType {
	///
	#[default]
	WorkingDir,
	///
	Stage,
	///
	Both,
}

impl From<StatusType> for StatusShow {
	fn from(s: StatusType) -> Self {
		match s {
			StatusType::WorkingDir => Self::Workdir,
			StatusType::Stage => Self::Index,
			StatusType::Both => Self::IndexAndWorkdir,
		}
	}
}

///
pub fn is_workdir_clean(
	repo_path: &RepoPath,
	show_untracked: Option<ShowUntrackedFilesConfig>,
) -> Result<bool> {
	let repo = repo(repo_path)?;

	if repo.is_bare() && !repo.is_worktree() {
		return Ok(true);
	}

	let show_untracked = if let Some(config) = show_untracked {
		config
	} else {
		untracked_files_config_repo(&repo)?
	};

	let mut options = StatusOptions::default();
	options
		.show(StatusShow::Workdir)
		.update_index(true)
		.include_untracked(show_untracked.include_untracked())
		.renames_head_to_index(true)
		.recurse_untracked_dirs(
			show_untracked.recurse_untracked_dirs(),
		);

	let statuses = repo.statuses(Some(&mut options))?;

	Ok(statuses.is_empty())
}

impl From<ShowUntrackedFilesConfig> for gix::status::UntrackedFiles {
	fn from(value: ShowUntrackedFilesConfig) -> Self {
		match value {
			ShowUntrackedFilesConfig::All => Self::Files,
			ShowUntrackedFilesConfig::Normal => Self::Collapsed,
			ShowUntrackedFilesConfig::No => Self::None,
		}
	}
}

/// guarantees sorting
pub fn get_status(
	repo_path: &RepoPath,
	status_type: StatusType,
	show_untracked: Option<ShowUntrackedFilesConfig>,
) -> Result<Vec<StatusItem>> {
	scope_time!("get_status");

	let repo: gix::Repository = gix_repo(repo_path)?;

	let show_untracked = if let Some(config) = show_untracked {
		config
	} else {
		let git2_repo = crate::sync::repository::repo(repo_path)?;

		// Calling `untracked_files_config_repo` ensures compatibility with `gitui` <= 0.27.
		// `untracked_files_config_repo` defaults to `All` while both `libgit2` and `gix` default to
		// `Normal`. According to [show-untracked-files], `normal` is the default value that `git`
		// chooses.
		//
		// [show-untracked-files]: https://git-scm.com/docs/git-config#Documentation/git-config.txt-statusshowUntrackedFiles
		untracked_files_config_repo(&git2_repo)?
	};

	let status = repo
		.status(gix::progress::Discard)?
		.untracked_files(show_untracked.into());

	let mut res = Vec::new();

	match status_type {
		StatusType::WorkingDir => {
			let iter = status.into_index_worktree_iter(Vec::new())?;

			for item in iter {
				let item = item?;

				let status = item.summary().map(Into::into);

				if let Some(status) = status {
					let path = item.rela_path().to_string();

					res.push(StatusItem { path, status });
				}
			}
		}
		StatusType::Stage => {
			let tree_id: gix::ObjectId =
				repo.head_tree_id_or_empty()?.into();
			let worktree_index =
				gix::worktree::IndexPersistedOrInMemory::Persisted(
					repo.index_or_empty()?,
				);

			let mut pathspec = repo.pathspec(
				false, /* empty patterns match prefix */
				None::<&str>,
				true, /* inherit ignore case */
				&gix::index::State::new(repo.object_hash()),
				gix::worktree::stack::state::attributes::Source::WorktreeThenIdMapping
			)?;

			let cb =
				|change_ref: gix::diff::index::ChangeRef<'_, '_>,
				 _: &gix::index::State,
				 _: &gix::index::State|
				 -> Result<gix::diff::index::Action> {
					let path = change_ref.fields().0.to_string();
					let status = change_ref.into();

					res.push(StatusItem { path, status });

					Ok(gix::diff::index::Action::Continue)
				};

			repo.tree_index_status(
				&tree_id,
				&worktree_index,
				Some(&mut pathspec),
				gix::status::tree_index::TrackRenames::default(),
				cb,
			)?;
		}
		StatusType::Both => {
			let iter = status.into_iter(Vec::new())?;

			for item in iter {
				let item = item?;

				let path = item.location().to_string();

				let status = match item {
					gix::status::Item::IndexWorktree(item) => {
						item.summary().map(Into::into)
					}
					gix::status::Item::TreeIndex(change_ref) => {
						Some(change_ref.into())
					}
				};

				if let Some(status) = status {
					res.push(StatusItem { path, status });
				}
			}
		}
	}

	res.sort_by(|a, b| {
		Path::new(a.path.as_str()).cmp(Path::new(b.path.as_str()))
	});

	Ok(res)
}

<<<<<<< HEAD
/// discard all changes in the working directory
pub fn discard_status(repo_path: &RepoPath) -> Result<bool> {
	let repo = repo(repo_path)?;
	let commit = repo.head()?.peel_to_commit()?;

	repo.reset(commit.as_object(), git2::ResetType::Hard, None)?;

	Ok(true)
}

#[cfg(test)]
mod tests {
	use super::*;
	use crate::sync::{commit, stage_add_file, tests::repo_init};
	use std::{fs::File, io::Write, path::Path};

	#[test]
	fn test_discard_status() {
		let file_path = Path::new("README.md");
		let (_td, repo) = repo_init().unwrap();
		let root = repo.path().parent().unwrap();
		let repo_path: &RepoPath =
			&root.as_os_str().to_str().unwrap().into();

		let mut file = File::create(root.join(file_path)).unwrap();

		// initial commit
		stage_add_file(repo_path, file_path).unwrap();
		commit(repo_path, "commit msg").unwrap();

		writeln!(file, "Test for discard_status").unwrap();

		let statuses =
			get_status(repo_path, StatusType::WorkingDir, None)
				.unwrap();
		assert_eq!(statuses.len(), 1);

		discard_status(repo_path).unwrap();

		let statuses =
			get_status(repo_path, StatusType::WorkingDir, None)
				.unwrap();
		assert_eq!(statuses.len(), 0);
=======
#[cfg(test)]
mod tests {
	use std::{fs::File, io::Write, path::Path};

	use tempfile::TempDir;

	use crate::{
		sync::{
			status::{get_status, StatusType},
			tests::repo_init_bare,
			RepoPath,
		},
		StatusItem, StatusItemType,
	};

	#[test]
	fn test_get_status_with_workdir() {
		let (git_dir, _repo) = repo_init_bare().unwrap();

		let separate_workdir = TempDir::new().unwrap();

		let file_path = Path::new("foo");
		File::create(separate_workdir.path().join(file_path))
			.unwrap()
			.write_all(b"a")
			.unwrap();

		let repo_path = RepoPath::Workdir {
			gitdir: git_dir.path().into(),
			workdir: separate_workdir.path().into(),
		};

		let status =
			get_status(&repo_path, StatusType::WorkingDir, None)
				.unwrap();

		assert_eq!(
			status,
			vec![StatusItem {
				path: "foo".into(),
				status: StatusItemType::New
			}]
		);
>>>>>>> a6d6f318
	}
}<|MERGE_RESOLUTION|>--- conflicted
+++ resolved
@@ -281,7 +281,6 @@
 	Ok(res)
 }
 
-<<<<<<< HEAD
 /// discard all changes in the working directory
 pub fn discard_status(repo_path: &RepoPath) -> Result<bool> {
 	let repo = repo(repo_path)?;
@@ -295,8 +294,17 @@
 #[cfg(test)]
 mod tests {
 	use super::*;
-	use crate::sync::{commit, stage_add_file, tests::repo_init};
+	use crate::{
+		sync::{
+			commit, stage_add_file,
+			status::{get_status, StatusType},
+			tests::{repo_init, repo_init_bare},
+			RepoPath,
+		},
+		StatusItem, StatusItemType,
+	};
 	use std::{fs::File, io::Write, path::Path};
+	use tempfile::TempDir;
 
 	#[test]
 	fn test_discard_status() {
@@ -325,21 +333,7 @@
 			get_status(repo_path, StatusType::WorkingDir, None)
 				.unwrap();
 		assert_eq!(statuses.len(), 0);
-=======
-#[cfg(test)]
-mod tests {
-	use std::{fs::File, io::Write, path::Path};
-
-	use tempfile::TempDir;
-
-	use crate::{
-		sync::{
-			status::{get_status, StatusType},
-			tests::repo_init_bare,
-			RepoPath,
-		},
-		StatusItem, StatusItemType,
-	};
+	}
 
 	#[test]
 	fn test_get_status_with_workdir() {
@@ -369,6 +363,5 @@
 				status: StatusItemType::New
 			}]
 		);
->>>>>>> a6d6f318
 	}
 }