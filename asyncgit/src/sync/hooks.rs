use super::{repository::repo, RepoPath};
use crate::error::Result;
pub use git2_hooks::PrepareCommitMsgSource;
use scopetime::scope_time;

///
#[derive(Debug, PartialEq, Eq)]
pub enum HookResult {
	/// Everything went fine
	Ok,
	/// Hook returned error
	NotOk(String),
}

impl From<git2_hooks::HookResult> for HookResult {
	fn from(v: git2_hooks::HookResult) -> Self {
		match v {
			git2_hooks::HookResult::Ok { .. }
			| git2_hooks::HookResult::NoHookFound => Self::Ok,
			git2_hooks::HookResult::RunNotSuccessful {
				stdout,
				stderr,
				..
			} => Self::NotOk(format!("{stdout}{stderr}")),
		}
	}
}

/// see `git2_hooks::hooks_commit_msg`
pub fn hooks_commit_msg(
	repo_path: &RepoPath,
	msg: &mut String,
) -> Result<HookResult> {
	scope_time!("hooks_commit_msg");

	let repo = repo(repo_path)?;

	Ok(git2_hooks::hooks_commit_msg(&repo, None, msg)?.into())
}

/// see `git2_hooks::hooks_pre_commit`
pub fn hooks_pre_commit(repo_path: &RepoPath) -> Result<HookResult> {
	scope_time!("hooks_pre_commit");

	let repo = repo(repo_path)?;

	Ok(git2_hooks::hooks_pre_commit(&repo, None)?.into())
}

/// see `git2_hooks::hooks_post_commit`
pub fn hooks_post_commit(repo_path: &RepoPath) -> Result<HookResult> {
	scope_time!("hooks_post_commit");

	let repo = repo(repo_path)?;

	Ok(git2_hooks::hooks_post_commit(&repo, None)?.into())
}

/// see `git2_hooks::hooks_prepare_commit_msg`
pub fn hooks_prepare_commit_msg(
	repo_path: &RepoPath,
	source: PrepareCommitMsgSource,
	msg: &mut String,
) -> Result<HookResult> {
	scope_time!("hooks_prepare_commit_msg");

	let repo = repo(repo_path)?;

	Ok(git2_hooks::hooks_prepare_commit_msg(
		&repo, None, source, msg,
	)?
	.into())
}

#[cfg(test)]
mod tests {
	use std::ffi::OsString;

	use git2::Repository;
	use tempfile::TempDir;

	use super::*;
<<<<<<< HEAD
	use crate::sync::tests::repo_init_with_prefix;

	fn repo_init() -> Result<(TempDir, Repository)> {
		let mut os_string: OsString = OsString::new();

		os_string.push("gitui $# ' ");

		#[cfg(target_os = "linux")]
		{
			use std::os::unix::ffi::OsStrExt;

			const INVALID_UTF8: &[u8] = b"\xED\xA0\x80";

			os_string.push(std::ffi::OsStr::from_bytes(INVALID_UTF8));

			assert!(os_string.to_str().is_none());
		}

		os_string.push(" ");

		repo_init_with_prefix(os_string)
=======
	use crate::sync::tests::repo_init;
	use std::fs::File;
	use std::io::Write;
	use std::path::Path;

	fn create_hook_in_path(path: &Path, hook_script: &[u8]) {
		File::create(path).unwrap().write_all(hook_script).unwrap();

		#[cfg(unix)]
		{
			std::process::Command::new("chmod")
				.arg("+x")
				.arg(path)
				// .current_dir(path)
				.output()
				.unwrap();
		}
>>>>>>> 97816085
	}

	#[test]
	fn test_post_commit_hook_reject_in_subfolder() {
		let (_td, repo) = repo_init().unwrap();
		let root = repo.workdir().unwrap();

		let hook = b"#!/bin/sh
	echo 'rejected'
	exit 1
			";

		git2_hooks::create_hook(
			&repo,
			git2_hooks::HOOK_POST_COMMIT,
			hook,
		);

		let subfolder = root.join("foo/");
		std::fs::create_dir_all(&subfolder).unwrap();

		let res = hooks_post_commit(&subfolder.into()).unwrap();

		assert_eq!(
			res,
			HookResult::NotOk(String::from("rejected\n"))
		);
	}

	// make sure we run the hooks with the correct pwd.
	// for non-bare repos this is the dir of the worktree
	// unfortunately does not work on windows
	#[test]
	#[cfg(unix)]
	fn test_pre_commit_workdir() {
		let (_td, repo) = repo_init().unwrap();
<<<<<<< HEAD
		let root = repo.path().parent().unwrap();
		let repo_path: &RepoPath = &root.to_path_buf().into();
		let repository =
			crate::sync::repository::repo(repo_path).unwrap();
=======
		let root = repo.workdir().unwrap();
		let repo_path: &RepoPath =
			&root.as_os_str().to_str().unwrap().into();
>>>>>>> 97816085
		let workdir =
			crate::sync::utils::work_dir(&repository).unwrap();

		let hook = b"#!/bin/sh
	echo \"$(pwd)\"
	exit 1
		";
		git2_hooks::create_hook(
			&repo,
			git2_hooks::HOOK_PRE_COMMIT,
			hook,
		);
		let res = hooks_pre_commit(repo_path).unwrap();
		if let HookResult::NotOk(res) = res {
			assert_eq!(
				res.trim_end().trim_end_matches('/'),
				// TODO: fix if output isn't utf8.
				workdir.to_string_lossy().trim_end_matches('/'),
			);
		} else {
			assert!(false);
		}
	}

	#[test]
	fn test_hooks_commit_msg_reject_in_subfolder() {
		let (_td, repo) = repo_init().unwrap();
		let root = repo.workdir().unwrap();

		let hook = b"#!/bin/sh
	echo 'msg' > \"$1\"
	echo 'rejected'
	exit 1
		";

		git2_hooks::create_hook(
			&repo,
			git2_hooks::HOOK_COMMIT_MSG,
			hook,
		);

		let subfolder = root.join("foo/");
		std::fs::create_dir_all(&subfolder).unwrap();

		let mut msg = String::from("test");
		let res =
			hooks_commit_msg(&subfolder.into(), &mut msg).unwrap();

		assert_eq!(
			res,
			HookResult::NotOk(String::from("rejected\n"))
		);

		assert_eq!(msg, String::from("msg\n"));
	}

	#[test]
	fn test_hooks_commit_msg_reject_in_hooks_folder_githooks_moved_absolute(
	) {
		let (_td, repo) = repo_init().unwrap();
		let root = repo.workdir().unwrap();
		let mut config = repo.config().unwrap();

		const HOOKS_DIR: &'static str = "my_hooks";
		config.set_str("core.hooksPath", HOOKS_DIR).unwrap();

		let hook = b"#!/bin/sh
	echo 'msg' > \"$1\"
	echo 'rejected'
	exit 1
	        ";
		let hooks_folder = root.join(HOOKS_DIR);
		std::fs::create_dir_all(&hooks_folder).unwrap();
		create_hook_in_path(&hooks_folder.join("commit-msg"), hook);

		let mut msg = String::from("test");
		let res = hooks_commit_msg(
			&hooks_folder.to_str().unwrap().into(),
			&mut msg,
		)
		.unwrap();
		assert_eq!(
			res,
			HookResult::NotOk(String::from("rejected\n"))
		);

		assert_eq!(msg, String::from("msg\n"));
	}
}<|MERGE_RESOLUTION|>--- conflicted
+++ resolved
@@ -74,13 +74,12 @@
 
 #[cfg(test)]
 mod tests {
-	use std::ffi::OsString;
+	use std::{ffi::OsString, io::Write as _, path::Path};
 
 	use git2::Repository;
 	use tempfile::TempDir;
 
 	use super::*;
-<<<<<<< HEAD
 	use crate::sync::tests::repo_init_with_prefix;
 
 	fn repo_init() -> Result<(TempDir, Repository)> {
@@ -102,14 +101,13 @@
 		os_string.push(" ");
 
 		repo_init_with_prefix(os_string)
-=======
-	use crate::sync::tests::repo_init;
-	use std::fs::File;
-	use std::io::Write;
-	use std::path::Path;
+	}
 
 	fn create_hook_in_path(path: &Path, hook_script: &[u8]) {
-		File::create(path).unwrap().write_all(hook_script).unwrap();
+		std::fs::File::create(path)
+			.unwrap()
+			.write_all(hook_script)
+			.unwrap();
 
 		#[cfg(unix)]
 		{
@@ -120,7 +118,6 @@
 				.output()
 				.unwrap();
 		}
->>>>>>> 97816085
 	}
 
 	#[test]
@@ -157,18 +154,8 @@
 	#[cfg(unix)]
 	fn test_pre_commit_workdir() {
 		let (_td, repo) = repo_init().unwrap();
-<<<<<<< HEAD
-		let root = repo.path().parent().unwrap();
+		let root = repo.workdir().unwrap();
 		let repo_path: &RepoPath = &root.to_path_buf().into();
-		let repository =
-			crate::sync::repository::repo(repo_path).unwrap();
-=======
-		let root = repo.workdir().unwrap();
-		let repo_path: &RepoPath =
-			&root.as_os_str().to_str().unwrap().into();
->>>>>>> 97816085
-		let workdir =
-			crate::sync::utils::work_dir(&repository).unwrap();
 
 		let hook = b"#!/bin/sh
 	echo \"$(pwd)\"
@@ -184,7 +171,7 @@
 			assert_eq!(
 				res.trim_end().trim_end_matches('/'),
 				// TODO: fix if output isn't utf8.
-				workdir.to_string_lossy().trim_end_matches('/'),
+				root.to_string_lossy().trim_end_matches('/'),
 			);
 		} else {
 			assert!(false);
@@ -230,7 +217,7 @@
 		let root = repo.workdir().unwrap();
 		let mut config = repo.config().unwrap();
 
-		const HOOKS_DIR: &'static str = "my_hooks";
+		const HOOKS_DIR: &str = "my_hooks";
 		config.set_str("core.hooksPath", HOOKS_DIR).unwrap();
 
 		let hook = b"#!/bin/sh
@@ -244,7 +231,7 @@
 
 		let mut msg = String::from("test");
 		let res = hooks_commit_msg(
-			&hooks_folder.to_str().unwrap().into(),
+			&hooks_folder.to_path_buf().into(),
 			&mut msg,
 		)
 		.unwrap();
