--- conflicted
+++ resolved
@@ -15,13 +15,9 @@
 mod hunks;
 mod ignore;
 mod logwalker;
-<<<<<<< HEAD
+mod patches;
 mod rebase;
-mod remotes;
-=======
-mod patches;
 pub mod remotes;
->>>>>>> 57e02202
 mod reset;
 mod staging;
 mod stash;
