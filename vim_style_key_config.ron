// bit for modifiers
// bits: 0  None 
// bits: 1  SHIFT
// bits: 2  CONTROL
//
// Note:
// If the default key layout is lower case,
// and you want to use `Shift + q` to trigger the exit event,
// the setting should like this `exit: ( code: Char('Q'), modifiers: ( bits: 1,),),`
// The Char should be upper case, and the shift modified bit should be set to 1.
(
    tab_status: ( code: Char('1'), modifiers: ( bits: 0,),),
    tab_log: ( code: Char('2'), modifiers: ( bits: 0,),),
    tab_stashing: ( code: Char('3'), modifiers: ( bits: 0,),),
    tab_stashes: ( code: Char('4'), modifiers: ( bits: 0,),),

    tab_toggle: ( code: Tab, modifiers: ( bits: 0,),),
    tab_toggle_reverse: ( code: BackTab, modifiers: ( bits: 1,),),
    toggle_workarea: ( code: Char('w'), modifiers: (bits: 0,),),

    focus_right: ( code: Char('l'), modifiers: ( bits: 0,),),
    focus_left: ( code: Char('h'), modifiers: ( bits: 0,),),
    focus_above: ( code: Char('k'), modifiers: ( bits: 0,),),
    focus_below: ( code: Char('j'), modifiers: ( bits: 0,),),

    exit: ( code: Char('Q'), modifiers: ( bits: 1,),),
    exit_popup: ( code: Esc, modifiers: ( bits: 0,),),

    open_commit: ( code: Char('c'), modifiers: ( bits: 0,),),

    // Note: the shift modifier does not work for open_commit_editor
    open_commit_editor: ( code: Char('e'), modifiers: ( bits: 2,),),
    open_help: ( code: F(1), modifiers: ( bits: 0,),),

    move_left: ( code: Char('h'), modifiers: ( bits: 0,),),
    move_right: ( code: Char('l'), modifiers: ( bits: 0,),),
    home: ( code: Home, modifiers: ( bits: 0,),),
    end: ( code: End, modifiers: ( bits: 0,),),
    move_up: ( code: Char('k'), modifiers: ( bits: 0,),),
    move_down: ( code: Char('j'), modifiers: ( bits: 0,),),
    page_up: ( code: Char('b'), modifiers: ( bits: 2,),),
    page_down: ( code: Char('f'), modifiers: ( bits: 2,),),

    shift_up: ( code: Char('K'), modifiers: ( bits: 1,),),
    shift_down: ( code: Char('J'), modifiers: ( bits: 1,),),

    enter: ( code: Enter, modifiers: ( bits: 0,),),
    blame: ( code: Char('B'), modifiers: ( bits: 1,),),

    edit_file: ( code: Char('I'), modifiers: ( bits: 1,),),

    status_stage_all: ( code: Char('a'), modifiers: ( bits: 0,),),
    status_reset_item: ( code: Char('U'), modifiers: ( bits: 1,),),
    status_ignore_file: ( code: Char('i'), modifiers: ( bits: 0,),),
    
    diff_reset_lines: ( code: Char('u'), modifiers: ( bits: 0,),),
    diff_stage_lines: ( code: Char('s'), modifiers: ( bits: 0,),),

    stashing_save: ( code: Char('w'), modifiers: ( bits: 0,),),
    stashing_toggle_untracked: ( code: Char('u'), modifiers: ( bits: 0,),),
    stashing_toggle_index: ( code: Char('m'), modifiers: ( bits: 0,),),

    stash_apply: ( code: Char('a'), modifiers: ( bits: 0,),),
    stash_open: ( code: Char('l'), modifiers: ( bits: 0,),),
    stash_drop: ( code: Char('D'), modifiers: ( bits: 1,),),

    cmd_bar_toggle: ( code: Char('.'), modifiers: ( bits: 0,),),
    log_tag_commit: ( code: Char('t'), modifiers: ( bits: 0,),),
    commit_amend: ( code: Char('a'), modifiers: ( bits: 2,),),
    copy: ( code: Char('y'), modifiers: ( bits: 0,),),
    create_branch: ( code: Char('c'), modifiers: ( bits: 0,),),
    rename_branch: ( code: Char('r'), modifiers: ( bits: 0,),),
    select_branch: ( code: Char('b'), modifiers: ( bits: 0,),),
    delete_branch: ( code: Char('D'), modifiers: ( bits: 1,),),
    merge_branch: ( code: Char('m'), modifiers: ( bits: 0,),),
    abort_merge: ( code: Char('M'), modifiers: ( bits: 1,),),

    push: ( code: Char('p'), modifiers: ( bits: 0,),),
    force_push: ( code: Char('P'), modifiers: ( bits: 1,),),
    pull: ( code: Char('f'), modifiers: ( bits: 0,),),

<<<<<<< HEAD
    show_find_commit_text_input: ( code: Char('s'), modifiers: ( bits: 0,),),
    focus_find_commit: ( code: Char('j'), modifiers: ( bits: 3,),),
=======
    open_file_tree: ( code: Char('F'), modifiers: ( bits: 1,),),
>>>>>>> 5ba657ca

    //removed in 0.11
    //tab_toggle_reverse_windows: ( code: BackTab, modifiers: ( bits: 1,),),
)<|MERGE_RESOLUTION|>--- conflicted
+++ resolved
@@ -79,12 +79,10 @@
     force_push: ( code: Char('P'), modifiers: ( bits: 1,),),
     pull: ( code: Char('f'), modifiers: ( bits: 0,),),
 
-<<<<<<< HEAD
     show_find_commit_text_input: ( code: Char('s'), modifiers: ( bits: 0,),),
     focus_find_commit: ( code: Char('j'), modifiers: ( bits: 3,),),
-=======
+
     open_file_tree: ( code: Char('F'), modifiers: ( bits: 1,),),
->>>>>>> 5ba657ca
 
     //removed in 0.11
     //tab_toggle_reverse_windows: ( code: BackTab, modifiers: ( bits: 1,),),
